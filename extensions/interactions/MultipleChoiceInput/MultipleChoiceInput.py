# coding: utf-8
#
# Copyright 2014 The Oppia Authors. All Rights Reserved.
#
# Licensed under the Apache License, Version 2.0 (the "License");
# you may not use this file except in compliance with the License.
# You may obtain a copy of the License at
#
#      http://www.apache.org/licenses/LICENSE-2.0
#
# Unless required by applicable law or agreed to in writing, softwar
# distributed under the License is distributed on an "AS-IS" BASIS,
# WITHOUT WARRANTIES OR CONDITIONS OF ANY KIND, either express or implied.
# See the License for the specific language governing permissions and
# limitations under the License.

from extensions.interactions import base


class MultipleChoiceInput(base.BaseInteraction):
    """Interaction for multiple choice input."""

    name = 'Multiple Choice'
    description = (
        'Allows learners to select one of a list of multiple-choice options.')
    display_mode = base.DISPLAY_MODE_INLINE
    _dependency_ids = []
    answer_type = 'NonnegativeInt'

    _customization_arg_specs = [{
        'name': 'choices',
        'description': 'Multiple Choice options',
        'schema': {
            'type': 'list',
            'validators': [{
                'id': 'has_length_at_least',
                'min_value': 1,
            }],
            'items': {
                'type': 'html',
                'ui_config': {
                    'hide_complex_extensions': True,
                },
            },
            'ui_config': {
                'add_element_text': 'Add multiple choice option',
            }
        },
        'default_value': ['Sample multiple-choice answer'],
    }]

    _answer_visualization_specs = [{
        # Bar chart with answer counts.
        'id': 'BarChart',
        'options': {
            'x_axis_label': 'Answer',
            'y_axis_label': 'Count',
        },
        'calculation_id': 'AnswerCounts',
    }, {
        # Table with answer counts.
<<<<<<< HEAD
        'id': 'FrequencyTable',
=======
        # TODO(msl): add option 'title': 'All answers'
        'id': 'TwoColumnFrequencyTable',
>>>>>>> fa6d1451
        'options': {
            'column_headers': ['Answer', 'Count']
        },
        'calculation_id': 'AnswerCounts',
    }, {
        # Table with answer counts for top N answers.
        # TODO(msl): add option 'title': 'Top 5 answers'
        'id': 'TwoColumnFrequencyTable',
        'options': {
            'column_headers': ['Answer', 'Count']
        },
        'calculation_id': 'Top5AnswerCounts',
    }]<|MERGE_RESOLUTION|>--- conflicted
+++ resolved
@@ -59,12 +59,8 @@
         'calculation_id': 'AnswerCounts',
     }, {
         # Table with answer counts.
-<<<<<<< HEAD
+        # TODO(msl): add option 'title': 'All answers'
         'id': 'FrequencyTable',
-=======
-        # TODO(msl): add option 'title': 'All answers'
-        'id': 'TwoColumnFrequencyTable',
->>>>>>> fa6d1451
         'options': {
             'column_headers': ['Answer', 'Count']
         },
@@ -72,7 +68,7 @@
     }, {
         # Table with answer counts for top N answers.
         # TODO(msl): add option 'title': 'Top 5 answers'
-        'id': 'TwoColumnFrequencyTable',
+        'id': 'FrequencyTable',
         'options': {
             'column_headers': ['Answer', 'Count']
         },
