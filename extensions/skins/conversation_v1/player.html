<script type="text/ng-template" id="skins/Conversation">
  <link rel="stylesheet" type="text/css"
        href="/extensions/skins/conversation_v1/static/conversation.css">

  <!--
    Off-screen preview of the next card in order to pre-determine the target
    height for the card content transition animation.
  -->
  <md-card class="conversation-skin-tutor-card" style="position: absolute; left: -30000px; top: -30000px;" aria-hidden="true">
    <div id="futurePreview">
      <div class="conversation-skin-tutor-card-top-section">
        <img class="conversation-skin-initial-oppia-avatar" ng-src="<[oppiaAvatarImageUrl]>">
        <div angular-html-bind="upcomingContentHtml">
        </div>
      </div>

      <div ng-if="upcomingInlineInteractionHtml">
        <div class="conversation-skin-inline-interaction">
          <img class="conversation-skin-user-avatar img-circle" ng-src="<[profilePicture]>">
          <div angular-html-bind="upcomingInlineInteractionHtml">
          </div>
        </div>
      </div>
    </div>
  </md-card>

  <div role="main" style="margin: 0 auto; position: relative;">
    <progress-dots num-dots="numProgressDots" current-dot-index="currentProgressDotIndex" class="conversation-skin-progress-dots" ng-class="{'conversation-skin-progress-dots-iframed': isIframed, 'conversation-skin-progress-dots-not-iframed': !isIframed}">
    </progress-dots>

    <div class="conversation-skin-cards-container conversation-skin-animate-cards" ng-class="{'animate-to-two-cards': isAnimatingToTwoCards, 'animate-to-one-card': isAnimatingToOneCard}">
      <!--
        If the interaction is not inline, two cases arise: (a) the screen is
        narrow, in which case only one card shows on the screen at a time, and
        a selection bar appears at the bottom of the screen to switch between
        cards, (b) the screen is wide, in which case both cards appear
        side-by-side.
      -->
      <md-card class="conversation-skin-tutor-card conversation-skin-tutor-card-active"
               ng-class="{'conversation-skin-left-card': !activeCard.interactionIsInline && canWindowFitTwoCards(), 'conversation-skin-has-subsidiary-cards': !activeCard.interactionIsInline && !canWindowFitTwoCards()}" ng-show="isPanelVisible(PANEL_TUTOR)">
        <div class="conversation-skin-tutor-card-feedback-toggle-container" ng-if="activeCard.stateName && !isInPreviewMode">
          <span class="sr-only">Leave feedback on this card</span>
          <button class="conversation-skin-tutor-card-feedback-toggle"
                  popover-placement="<[getFeedbackPopoverPlacement()]>"
                  popover-template="popover/feedback" popover-trigger="click"
                  tooltip="Feedback" tooltip-placement="bottom"
                  state-name="<[activeCard.stateName]>">
            <span class="glyphicon glyphicon-comment" aria-hidden="true"></span>
          </button>
        </div>

        <div class="conversation-skin-animate-card-contents" ng-class="{'animate-card-change': startCardChangeAnimation}">
          <div class="conversation-skin-tutor-card-top-section">
            <img class="conversation-skin-initial-oppia-avatar" ng-src="<[oppiaAvatarImageUrl]>" alt="">
            <div class="protractor-test-conversation-content" angular-html-bind="activeCard.contentHtml" focus-on="<[activeCard.contentHtmlFocusLabel]>">
            </div>
          </div>

          <div ng-if="activeCard.answerFeedbackPairs.length > 1">
            <h4 class="conversation-skin-responses-dropdown-container" ng-click="toggleShowPreviousResponses()">
              <span class="conversation-skin-responses-dropdown-text">
                Previous responses
                <span ng-if="!arePreviousResponsesShown">
                  <span class="glyphicon glyphicon-play conversation-skin-responses-dropdown-icon"></span>
                </span>
                <span ng-if="arePreviousResponsesShown">
                  <span class="glyphicon glyphicon-triangle-bottom conversation-skin-responses-dropdown-icon"></span>
                </span>
              </span>
            </h4>
          </div>

          <div class="conversation-skin-tutor-card-middle-section" ng-if="arePreviousResponsesShown">
            <div ng-repeat="responsePair in activeCard.answerFeedbackPairs track by $index">
              <div ng-if="!$last">
                <answer-feedback-pair profile-picture="profilePicture"
                                      answer="responsePair.learnerAnswer"
                                      short-answer="responsePair.shortLearnerAnswer"
                                      feedback="responsePair.oppiaFeedback"
                                      oppia-avatar-image-url="oppiaAvatarImageUrl">
                </answer-feedback-pair>
              </div>
            </div>
          </div>

          <!-- Always show the most recent response pair, if there is one. -->
          <div class="conversation-skin-tutor-card-bottom-section" ng-if="activeCard.answerFeedbackPairs.length > 0">
            <answer-feedback-pair profile-picture="profilePicture"
                                  answer="activeCard.answerFeedbackPairs[activeCard.answerFeedbackPairs.length - 1].learnerAnswer"
                                  short-answer="activeCard.answerFeedbackPairs[activeCard.answerFeedbackPairs.length - 1].shortLearnerAnswer"
                                  feedback="activeCard.answerFeedbackPairs[activeCard.answerFeedbackPairs.length - 1].oppiaFeedback"
                                  oppia-avatar-image-url="oppiaAvatarImageUrl">
            </answer-feedback-pair>
          </div>

          <!--
            Show the interaction (if it is inline), the interaction instructions
            (if the interaction is supplemental), or a continuation button (if
            Oppia has given feedback and the learner is being asked to move on
            to the next card).

            In addition, if the exploration is iframed, the terminal card will
            have no learner input section, so we do not show it.
          -->
          <div ng-if="!waitingForOppiaFeedback && (activeCard.interactionHtml || waitingForContinueButtonClick) && (!explorationCompleted || !isIframed || waitingForContinueButtonClick) && currentProgressDotIndex === transcript.length - 1">
            <div class="conversation-skin-inline-interaction">
              <img class="conversation-skin-user-avatar img-circle" ng-src="<[profilePicture]>" alt="">
              <div ng-if="waitingForContinueButtonClick">
                <md-button class="oppia-learner-continue-button protractor-test-continue-to-next-card-button" focus-on="<[CONTINUE_BUTTON_FOCUS_LABEL]>"
                           ng-click="showPendingCard(upcomingStateName, upcomingContentHtml)">
                  Continue
                </md-button>
              </div>
              <div ng-if="activeCard.interactionHtml && !activeCard.interactionIsDisabled">
                <div ng-if="activeCard.interactionIsInline">
                  <div class="protractor-test-conversation-input"
                       angular-html-bind="activeCard.interactionHtml">
                  </div>
                </div>
                <div ng-if="!activeCard.interactionIsInline" ng-click="setVisiblePanel(PANEL_INTERACTION)" ng-class="{'conversation-skin-interaction-clickable-instructions': panels.length > 1}" style="opacity: 0.8;">
                  (<[activeCard.interactionInstructions]>)
                  <i class="zmdi zmdi-arrow-right"></i>
                </div>
              </div>
            </div>
          </div>
        </div>
      </md-card>

      <div class="conversation-skin-supplemental-card-container" ng-class="{'conversation-skin-right-card-container': !activeCard.interactionIsInline && isPanelVisible(PANEL_TUTOR) && isPanelVisible(PANEL_INTERACTION)}" ng-if="!activeCard.interactionIsInline && activeCard.interactionHtml">
        <md-card ng-show="isPanelVisible(PANEL_INTERACTION)"
                 class="conversation-skin-supplemental-card">
          <div ng-if="activeCard.interactionIsDisabled" class="conversation-skin-supplemental-card-overlay">
          </div>
          <div class="protractor-test-conversation-input"
               angular-html-bind="transcript[currentProgressDotIndex].interactionHtml">
          </div>
        </md-card>
      </div>
    </div>
  </div>

<<<<<<< HEAD
  <oppia-gadget-panel panel-contents="gadgetPanelsContents.bottom" class="conversation-skin-bottom-gadget-panel"></oppia-gadget-panel>
=======
  <oppia-gadget-panel panel-contents="gadgetPanelsContents.bottom"
                      class="conversation-skin-bottom-gadget-panel">
  </oppia-gadget-panel>
>>>>>>> daffbd8b

  <div ng-if="explorationCompleted && isLoggedIn && !isInPreviewMode && !isIframed && currentProgressDotIndex === transcript.length - 1" class="conversation-skin-final-ratings">

    <div style="color: #eee; margin-bottom: 20px;">
      Learned something new? How would you rate this exploration?
    </div>
    <div popover-placement="bottom" popover-template="popover/feedback" popover-trigger="click">
      <rating-from-value rating-value="userRating" is-editable="true" on-edit="submitUserRating" style="letter-spacing: 10px;">
      </rating-from-value>
    </div>
  </div>

  <div class="conversation-skin-card-switcher" ng-if="panels.length >= 2">
    <div class="conversation-skin-card-switcher-thumbnails-container">
      <span ng-repeat="panelName in panels">
        <a ng-click="setVisiblePanel(panelName)">
          <img class="conversation-skin-card-switcher-thumbnail img-circle"
               alt="<[panelName]>"
               ng-src="<[getThumbnailSrc(panelName)]>"
               ng-class="{'conversation-skin-card-switcher-thumbnail-active': isPanelVisible(panelName)}">
        </a>
      </span>
    </div>
  </div>
</script>

<script type="text/ng-template" id="components/answerFeedbackPair">
  <div class="conversation-skin-learner-answer-container">
    <img class="conversation-skin-user-avatar img-circle" ng-src="<[profilePicture()]>" alt="">
    <div ng-if="shortAnswer()">
      <div popover-placement="bottom" popover-template="popover/answer" popover-trigger="click" style="cursor: pointer;">
        <div class="conversation-skin-learner-answer" angular-html-bind="shortAnswer()">
        </div>
      </div>
    </div>
    <div ng-if="!shortAnswer()">
      <div class="conversation-skin-learner-answer" angular-html-bind="answer()">
      </div>
    </div>
  </div>

  <div class="conversation-skin-oppia-feedback-container" ng-if="feedback() !== ''">
    <img class="conversation-skin-oppia-avatar img-circle" ng-src="<[oppiaAvatarImageUrl()]>" alt="">

    <div class="conversation-skin-oppia-feedback">
      <div ng-if="feedback() === null">
        <div class="conversation-skin-feedback-dot-one"></div>
        <div class="conversation-skin-feedback-dot-two"></div>
        <div class="conversation-skin-feedback-dot-three"></div>
      </div>
      <div ng-if="feedback() !== null" angular-html-bind="feedback()"
           class="protractor-test-conversation-feedback"></div>
    </div>
  </div>
</script>

<script type="text/ng-template" id="components/progressDots">
  <style>
    @keyframes oppia-animate-enter-progress-dot {
      0% {
        margin-left: -10px;
      }

      100% {
        margin-left: 0;
      }
    }

    .oppia-progress-arrow {
      color: #ccc;
      display: inline-block;
      margin-left: 10px;
      vertical-align: middle;
      -webkit-user-select: none;
      user-select: none;
    }
    .oppia-progress-arrow-active {
      color: #fff;
      cursor: pointer;
    }

    .oppia-progress-dot {
      border-radius: 50%;
      float: left;
      height: 12px;
      margin-left: 10px;
      width: 12px;
    }
    .oppia-progress-dot-active {
      background-color: #fff;
    }
    .oppia-progress-dot-inactive {
      background-color: #ccc;
      cursor: pointer;
    }

    .oppia-progress-dot-list {
      list-style-type: none;
      margin: 10px auto;
      padding-left: 0;
      position: relative;
      text-align: center;
    }

    .oppia-animate-progress-dot {
      display: inline-block;
      vertical-align: middle;
    }
    .oppia-animate-progress-dot.ng-enter {
      -webkit-animation: 400ms oppia-animate-enter-progress-dot;
      animation: 400ms oppia-animate-enter-progress-dot;
      -webkit-animation-timing-function: linear;
      animation-timing-function: linear;
    }
  </style>

  <ul class="oppia-progress-dot-list">
    <li class="oppia-progress-arrow" ng-show="dots.length > 1"
        ng-class="{'oppia-progress-arrow-active' : currentDotIndex > 0}"
        ng-click="decrementCurrentDotIndex()">
      <span class=" glyphicon glyphicon-arrow-left">
      </span>
    </li>
    <li ng-repeat="dot in dots track by $index" class="oppia-animate-progress-dot">
      <span class="oppia-progress-dot oppia-progress-dot-active"
            ng-if="$index === currentDotIndex" ng-show="dots.length > 1">
      </span>
      <span class="oppia-progress-dot oppia-progress-dot-inactive"
            ng-if="$index !== currentDotIndex"
            ng-click="changeActiveDot($index)">
      </span>
    </li>
    <li class="oppia-progress-arrow" ng-show="dots.length > 1"
        ng-class="{'oppia-progress-arrow-active' : currentDotIndex != dots.length - 1}"
        ng-click="incrementCurrentDotIndex()">
      <span class=" glyphicon glyphicon-arrow-right">
      </span>
    </li>
  </ul>
</script>

<script type="text/ng-template" id="popover/answer">
  <div angular-html-bind="answer()"></div>
</script><|MERGE_RESOLUTION|>--- conflicted
+++ resolved
@@ -140,13 +140,7 @@
     </div>
   </div>
 
-<<<<<<< HEAD
   <oppia-gadget-panel panel-contents="gadgetPanelsContents.bottom" class="conversation-skin-bottom-gadget-panel"></oppia-gadget-panel>
-=======
-  <oppia-gadget-panel panel-contents="gadgetPanelsContents.bottom"
-                      class="conversation-skin-bottom-gadget-panel">
-  </oppia-gadget-panel>
->>>>>>> daffbd8b
 
   <div ng-if="explorationCompleted && isLoggedIn && !isInPreviewMode && !isIframed && currentProgressDotIndex === transcript.length - 1" class="conversation-skin-final-ratings">
 
