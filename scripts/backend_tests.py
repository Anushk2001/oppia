--- conflicted
+++ resolved
@@ -30,11 +30,7 @@
 
 # DEVELOPERS: Please change this number accordingly when new tests are added
 # or removed.
-<<<<<<< HEAD
-EXPECTED_TEST_COUNT = 400
-=======
-EXPECTED_TEST_COUNT = 397
->>>>>>> 32e33f8e
+EXPECTED_TEST_COUNT = 401
 
 
 COVERAGE_PATH = os.path.join(
