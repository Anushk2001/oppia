var argv = require('yargs').argv;
var isMinificationNeeded = (argv.minify == 'True');
var generatedJs = 'third_party/generated/dev/js/third_party.js';
if (isMinificationNeeded) {
  generatedJs = 'third_party/generated/prod/js/third_party.min.js';
};

module.exports = function(config) {
  config.set({
    basePath: '../../',
    frameworks: ['jasmine'],
    files: [
      'core/tests/karma-globals.js',
      // Since jquery,jquery-ui,angular,angular-mocks and math-expressions
      // are not bundled, they will be treated separately.
      'third_party/static/jquery-2.1.1/jquery.min.js',
      'third_party/static/jqueryui-1.10.3/jquery-ui.min.js',
      'third_party/static/angularjs-1.4.7/angular.js',
      'third_party/static/angularjs-1.4.7/angular-mocks.js',
<<<<<<< HEAD
      'third_party/static/ui-bootstrap-0.13.4/ui-bootstrap-tpls-0.13.4.js',
      'third_party/static/ui-codemirror-0.1.2/src/ui-codemirror.js',
      'third_party/static/ui-utils-0.1.1/ui-utils.js',
      'third_party/static/ui-map-0.5.0/ui-map.js',
      'third_party/static/ui-sortable-0.12.6/src/sortable.js',
      'third_party/static/bower-material-0.6.0-rc1/angular-material.js',
      'third_party/static/hammer-js-2.0.4/hammer.js',
      'third_party/static/ng-joyride-0.1.11/ng-joyride.js',
      'third_party/static/nginfinitescroll-1.0.0/ng-infinite-scroll.min.js',
      'third_party/static/ng-img-crop-0.3.2/compile/minified/ng-img-crop.js',
      'third_party/static/textAngular-1.3.7/src/textAngular.js',
      'third_party/static/textAngular-1.3.7/src/textAngularSetup.js',
      // 'third_party/static/textAngular-1.3.7/src/textAngular-sanitize.js',
      'third_party/static/textAngular-1.3.7/dist/textAngular-rangy.min.js',
      'third_party/static/bower-angular-translate-2.8.1/angular-translate.js',
      'third_party/static/bower-angular-translate-loader-static-files-2.8.1/angular-translate-loader-static-files.js',
      'third_party/static/bower-angular-cookies-1.4.0/angular-cookies.js',
      'third_party/static/bower-angular-translate-storage-cookie-2.8.1/angular-translate-storage-cookie.js',
=======
      'third_party/static/math-expressions-762ffd/build/math-expressions.js',
      generatedJs,
>>>>>>> 84421c88
      'core/templates/dev/head/*.js',
      // Note that unexpected errors occur ("Cannot read property 'num' of
      // undefined" in MusicNotesInput.js) if the order of core/templates/...
      // and extensions/... are switched. The test framework may be flaky.
      'core/templates/dev/head/**/*.js',
      'core/templates/dev/head/components/rating_display.html',
      'extensions/**/*.js',
<<<<<<< HEAD
      'extensions/interactions/**/*.html',
      'extensions/skins/**/*.html',
      {pattern: 'i18n/**/*.json', watched: true, served: true, included: false}
=======
      'extensions/interactions/**/*.html'
>>>>>>> 84421c88
    ],
    exclude: [
      'core/templates/dev/head/**/*-e2e.js',
      'extensions/**/protractor.js'
    ],
    preprocessors: {
      'core/templates/dev/head/*.js': ['coverage'],
      // When all controllers were converted from global functions into the
      // oppia.controller() format, the syntax 'core/templates/dev/head/*/*.js'
      // and 'core/templates/dev/head/**/*.js' stopped working, and resulted in
      // "Uncaught TypeError: Cannot read property '2' of undefined" for all
      // the JS files. So we enumerate all the directories directly (which,
      // although it should give an identical result, seems to actually cause
      // no problems). Note that this only affects which files have coverage
      // statistics generated for them, and that if a directory is omitted by
      // accident, that directory will not have coverage statistics generated
      // for it, which is easily fixed.
      'core/templates/dev/head/admin/!(*Spec).js': ['coverage'],
      'core/templates/dev/head/collection_player/!(*Spec).js': ['coverage'],
      'core/templates/dev/head/components/!(*Spec).js': ['coverage'],
      'core/templates/dev/head/css/!(*Spec).js': ['coverage'],
      'core/templates/dev/head/dashboard/!(*Spec).js': ['coverage'],
      'core/templates/dev/head/domain/collection/!(*Spec).js': ['coverage'],
      'core/templates/dev/head/domain/utilities/!(*Spec).js': ['coverage'],
      'core/templates/dev/head/editor/!(*Spec).js': ['coverage'],
      'core/templates/dev/head/error/!(*Spec).js': ['coverage'],
      'core/templates/dev/head/expressions/!(*Spec).js': ['coverage'],
      'core/templates/dev/head/forms/!(*Spec).js': ['coverage'],
      'core/templates/dev/head/galleries/!(*Spec).js': ['coverage'],
      'core/templates/dev/head/moderator/!(*Spec).js': ['coverage'],
      'core/templates/dev/head/pages/!(*Spec).js': ['coverage'],
      'core/templates/dev/head/player/!(*Spec).js': ['coverage'],
      'core/templates/dev/head/profile/!(*Spec).js': ['coverage'],
      'core/templates/dev/head/services/!(*Spec).js': ['coverage'],
      'core/templates/dev/head/tests/!(*Spec).js': ['coverage'],
      'extensions/**/!(*Spec).js': ['coverage'],
      // Note that these files should contain only directive templates, and no
      // Jinja expressions. They should also be specified within the 'files'
      // list above.
      'core/templates/dev/head/components/rating_display.html': ['ng-html2js'],
      'extensions/interactions/**/*.html': ['ng-html2js']
    },
    reporters: ['progress', 'coverage'],
    coverageReporter: {
      reporters: [{
        type: 'html'
      }, {
        type: 'json'
      }],
      subdir: '.',
      dir: '../karma_coverage_reports/'
    },
    autoWatch: true,
    browsers: ['Chrome_Travis'],
    // Kill the browser if it does not capture in the given timeout [ms].
    captureTimeout: 60000,
    browserNoActivityTimeout: 60000,
    // Continue running in the background after running tests.
    singleRun: true,
    customLaunchers: {
      Chrome_Travis: {
        base: 'Chrome',
        flags: ['--no-sandbox']
      }
    },
    plugins: [
      'karma-jasmine',
      'karma-chrome-launcher',
      'karma-ng-html2js-preprocessor',
      'karma-coverage'
    ],
    ngHtml2JsPreprocessor: {
      cacheIdFromPath: function(filepath) {
        return filepath;
      },
      moduleName: 'directiveTemplates'
    }
  });
};<|MERGE_RESOLUTION|>--- conflicted
+++ resolved
@@ -17,29 +17,8 @@
       'third_party/static/jqueryui-1.10.3/jquery-ui.min.js',
       'third_party/static/angularjs-1.4.7/angular.js',
       'third_party/static/angularjs-1.4.7/angular-mocks.js',
-<<<<<<< HEAD
-      'third_party/static/ui-bootstrap-0.13.4/ui-bootstrap-tpls-0.13.4.js',
-      'third_party/static/ui-codemirror-0.1.2/src/ui-codemirror.js',
-      'third_party/static/ui-utils-0.1.1/ui-utils.js',
-      'third_party/static/ui-map-0.5.0/ui-map.js',
-      'third_party/static/ui-sortable-0.12.6/src/sortable.js',
-      'third_party/static/bower-material-0.6.0-rc1/angular-material.js',
-      'third_party/static/hammer-js-2.0.4/hammer.js',
-      'third_party/static/ng-joyride-0.1.11/ng-joyride.js',
-      'third_party/static/nginfinitescroll-1.0.0/ng-infinite-scroll.min.js',
-      'third_party/static/ng-img-crop-0.3.2/compile/minified/ng-img-crop.js',
-      'third_party/static/textAngular-1.3.7/src/textAngular.js',
-      'third_party/static/textAngular-1.3.7/src/textAngularSetup.js',
-      // 'third_party/static/textAngular-1.3.7/src/textAngular-sanitize.js',
-      'third_party/static/textAngular-1.3.7/dist/textAngular-rangy.min.js',
-      'third_party/static/bower-angular-translate-2.8.1/angular-translate.js',
-      'third_party/static/bower-angular-translate-loader-static-files-2.8.1/angular-translate-loader-static-files.js',
-      'third_party/static/bower-angular-cookies-1.4.0/angular-cookies.js',
-      'third_party/static/bower-angular-translate-storage-cookie-2.8.1/angular-translate-storage-cookie.js',
-=======
       'third_party/static/math-expressions-762ffd/build/math-expressions.js',
       generatedJs,
->>>>>>> 84421c88
       'core/templates/dev/head/*.js',
       // Note that unexpected errors occur ("Cannot read property 'num' of
       // undefined" in MusicNotesInput.js) if the order of core/templates/...
@@ -47,13 +26,8 @@
       'core/templates/dev/head/**/*.js',
       'core/templates/dev/head/components/rating_display.html',
       'extensions/**/*.js',
-<<<<<<< HEAD
       'extensions/interactions/**/*.html',
-      'extensions/skins/**/*.html',
       {pattern: 'i18n/**/*.json', watched: true, served: true, included: false}
-=======
-      'extensions/interactions/**/*.html'
->>>>>>> 84421c88
     ],
     exclude: [
       'core/templates/dev/head/**/*-e2e.js',
