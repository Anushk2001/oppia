--- conflicted
+++ resolved
@@ -34,16 +34,10 @@
   'routerService', 'graphDataService', 'stateEditorTutorialFirstTimeService',
   'explorationParamSpecsService', 'explorationParamChangesService',
   'explorationWarningsService', '$templateCache', 'explorationContextService',
-<<<<<<< HEAD
   'explorationAdvancedFeaturesService', 'changeListService',
   'autosaveInfoModalsService', 'EditorModeService', 'siteAnalyticsService',
   'SimpleEditorManagerService', 'UserEmailPreferencesService',
-=======
-  'explorationAdvancedFeaturesService', '$modal', 'changeListService',
-  'autosaveInfoModalsService', 'siteAnalyticsService',
-  'UserEmailPreferencesService', 'ParamChangesObjectFactory',
-  'UrlInterpolationService',
->>>>>>> e3cd52c2
+  'ParamChangesObjectFactory', 'UrlInterpolationService',
   function(
       $scope, $http, $window, $modal, $rootScope, $log, $timeout,
       explorationData, editorContextService, explorationTitleService,
@@ -54,16 +48,10 @@
       routerService, graphDataService, stateEditorTutorialFirstTimeService,
       explorationParamSpecsService, explorationParamChangesService,
       explorationWarningsService, $templateCache, explorationContextService,
-<<<<<<< HEAD
       explorationAdvancedFeaturesService, changeListService,
       autosaveInfoModalsService, EditorModeService, siteAnalyticsService,
-      SimpleEditorManagerService, UserEmailPreferencesService) {
-=======
-      explorationAdvancedFeaturesService, $modal, changeListService,
-      autosaveInfoModalsService, siteAnalyticsService,
-      UserEmailPreferencesService, ParamChangesObjectFactory,
-      UrlInterpolationService) {
->>>>>>> e3cd52c2
+      SimpleEditorManagerService, UserEmailPreferencesService,
+      ParamChangesObjectFactory, UrlInterpolationService) {
     $scope.editabilityService = editabilityService;
     $scope.editorContextService = editorContextService;
 
