// Copyright 2014 The Oppia Authors. All Rights Reserved.
//
// Licensed under the Apache License, Version 2.0 (the "License");
// you may not use this file except in compliance with the License.
// You may obtain a copy of the License at
//
//      http://www.apache.org/licenses/LICENSE-2.0
//
// Unless required by applicable law or agreed to in writing, software
// distributed under the License is distributed on an "AS-IS" BASIS,
// WITHOUT WARRANTIES OR CONDITIONS OF ANY KIND, either express or implied.
// See the License for the specific language governing permissions and
// limitations under the License.

/**
 * @fileoverview Utility service for the learner's view of an exploration.
 *
 * @author sll@google.com (Sean Lip)
 */

oppia.constant('GADGET_SPECS', GLOBALS.GADGET_SPECS);
oppia.constant('INTERACTION_SPECS', GLOBALS.INTERACTION_SPECS);

// A service that provides a number of utility functions for JS used by
// the player skin.
// Note that this service is used both in the learner and the editor views.
// The URL determines which of these it is. Some methods may need to be
// implemented differently depending on whether the skin is being played
// in the learner view, or whether it is being previewed in the editor view.
//
// TODO(sll): Make this read from a local client-side copy of the exploration
// and audit it to ensure it behaves differently for learner mode and editor
// mode. Add tests to ensure this.
oppia.factory('oppiaPlayerService', [
  '$http', '$rootScope', '$q', 'LearnerParamsService',
  'warningsData', 'answerClassificationService', 'explorationContextService',
  'PAGE_CONTEXT', 'oppiaExplorationHtmlFormatterService',
  'playerTranscriptService', 'ExplorationObjectFactory',
  'expressionInterpolationService', 'StatsReportingService',
  function(
      $http, $rootScope, $q, LearnerParamsService,
      warningsData, answerClassificationService, explorationContextService,
      PAGE_CONTEXT, oppiaExplorationHtmlFormatterService,
      playerTranscriptService, ExplorationObjectFactory,
      expressionInterpolationService, StatsReportingService) {
    var _explorationId = explorationContextService.getExplorationId();
    var _editorPreviewMode = (
      explorationContextService.getPageContext() === PAGE_CONTEXT.EDITOR);
    var _isLoggedIn = GLOBALS.userIsLoggedIn;
    var answerIsBeingProcessed = false;

    var exploration = null;
    var version = GLOBALS.explorationVersion;

    var randomFromArray = function(arr) {
      return arr[Math.floor(Math.random() * arr.length)];
    };

    // Evaluate feedback.
    var makeFeedback = function(feedbacks, envs) {
      var feedbackHtml = feedbacks.length > 0 ? feedbacks[0] : '';
      return expressionInterpolationService.processHtml(feedbackHtml, envs);
    };

    // Evaluate parameters. Returns null if any evaluation fails.
    var makeParams = function(oldParams, paramChanges, envs) {
      var newParams = angular.copy(oldParams);
      if (paramChanges.every(function(pc) {
        if (pc.generator_id === 'Copier') {
          if (!pc.customization_args.parse_with_jinja) {
            newParams[pc.name] = pc.customization_args.value;
          } else {
            var paramValue = expressionInterpolationService.processUnicode(
              pc.customization_args.value, [newParams].concat(envs));
            if (paramValue === null) {
              return false;
            }
            newParams[pc.name] = paramValue;
          }
        } else {
          // RandomSelector.
          newParams[pc.name] = randomFromArray(
            pc.customization_args.list_of_values);
        }
        return true;
      })) {
        // All parameters were evaluated successfully.
        return newParams;
      }
      // Evaluation of some parameter failed.
      return null;
    };

    // Evaluate question string.
    var makeQuestion = function(newState, envs) {
      return expressionInterpolationService.processHtml(
        newState.content[0].value, envs);
    };

    // This should only be called when 'exploration' is non-null.
    var _loadInitialState = function(successCallback) {
      var initialState = exploration.getInitialState();

      var baseParams = {};
      for (var paramName in exploration.paramSpecs) {
        // TODO(sll): This assumes all parameters are of type UnicodeString.
        // We should generalize this to other default values for different
        // types of parameters.
        baseParams[paramName] = '';
      }

      var startingParams = makeParams(
        baseParams,
        exploration.paramChanges.concat(initialState.paramChanges),
        [baseParams]);
      if (startingParams === null) {
        warningsData.addWarning('Expression parsing error.');
        return;
      }

<<<<<<< HEAD
          _loadInitialState(successCallback);
          _loadInitialInformationCardData();
          $rootScope.$broadcast('playerServiceInitialized');
        });
      }
    },
    getExplorationId: function() {
      return _explorationId;
    },
    getInformationCardData: function() {
      return {
        currentRatings: _currentRatings,
        explorationTags: _explorationTags,
        infoCardImageUrl: _infoCardImageUrl,
        explorationObjective: _explorationObjective,
        explorationLastUpdatedMsec: _explorationLastUpdatedMsec,
        explorationContributorUsernames : _explorationContributorUsernames,
        viewersCount: _viewersCount
      };
    },
    getExplorationTitle: function() {
      return exploration.title;
    },
    getExplorationVersion: function() {
      return version;
    },
    getStateContentHtml: function(stateName) {
      return exploration.getContentHtml(stateName);
    },
    getInteractionHtml: function(stateName, labelForFocusTarget) {
      return oppiaExplorationHtmlFormatterService.getInteractionHtml(
        exploration.getInteractionId(stateName),
        exploration.getInteractionCustomizationArgs(stateName),
        labelForFocusTarget);
    },
    getInteraction: function(stateName) {
      return exploration.getInteraction(stateName);
    },
    getRandomSuffix: function() {
      // This is a bit of a hack. When a refresh to a $scope variable happens,
      // AngularJS compares the new value of the variable to its previous value.
      // If they are the same, then the variable is not updated. Appending a random
      // suffix makes the new value different from the previous one, and
      // thus indirectly forces a refresh.
      var randomSuffix = '';
      var N = Math.round(Math.random() * 1000);
      for (var i = 0; i < N; i++) {
        randomSuffix += ' ';
      }
      return randomSuffix;
    },
    isLoggedIn: function() {
      return _isLoggedIn;
    },
    isInPreviewMode: function() {
      return !!_editorPreviewMode;
    },
    submitAnswer: function(answer, interactionRulesService, successCallback) {
      if (answerIsBeingProcessed) {
=======
      var questionHtml = makeQuestion(initialState, [startingParams]);
      if (questionHtml === null) {
        warningsData.addWarning('Expression parsing error.');
>>>>>>> fd546504
        return;
      }

      if (!_editorPreviewMode) {
        StatsReportingService.recordExplorationStarted(
          exploration.initStateName, startingParams);
      }

      $rootScope.$broadcast('playerStateChange');
      successCallback(exploration, questionHtml, startingParams);
    };

    return {
      // This should only be used in editor preview mode.
      populateExploration: function(explorationData) {
        if (_editorPreviewMode) {
          exploration = ExplorationObjectFactory.create(explorationData);
        } else {
          throw 'Error: cannot populate exploration in learner mode.';
        }
      },
      /**
       * Initializes an exploration, passing the data for the first state to
       * successCallback.
       *
       * In editor preview mode, populateExploration() must be called before
       * calling init().
       *
       * @param {function} successCallback - The function to execute after the
       *   initial exploration data is successfully loaded. This function will
       *   be passed two arguments:
       *   - stateName {string}, the name of the first state
       *   - initHtml {string}, an HTML string representing the content of the
       *       first state.
       */
      init: function(successCallback) {
        answerIsBeingProcessed = false;
        LearnerParamsService.init({});
        playerTranscriptService.init();

        if (_editorPreviewMode) {
          if (exploration) {
            _loadInitialState(successCallback);
          } else {
            warningsData.addWarning(
              'Could not initialize exploration, because it was not yet ' +
              'populated.');
          }
        } else {
          var explorationDataUrl = (
            '/explorehandler/init/' + _explorationId +
            (version ? '?v=' + version : ''));
          $http.get(explorationDataUrl).success(function(data) {
            exploration = ExplorationObjectFactory.create(data.exploration);
            version = data.version;

            StatsReportingService.initSession(
              _explorationId, data.version, data.session_id,
              GLOBALS.collectionId);

            _loadInitialState(successCallback);
            $rootScope.$broadcast('playerServiceInitialized');
          });
        }
      },
      getExplorationId: function() {
        return _explorationId;
      },
      getExplorationTitle: function() {
        return exploration.title;
      },
      getInteractionHtml: function(stateName, labelForFocusTarget) {
        return oppiaExplorationHtmlFormatterService.getInteractionHtml(
          exploration.getInteractionId(stateName),
          exploration.getInteractionCustomizationArgs(stateName),
          labelForFocusTarget);
      },
      getInteraction: function(stateName) {
        return exploration.getInteraction(stateName);
      },
      getRandomSuffix: function() {
        // This is a bit of a hack. When a refresh to a $scope variable happens,
        // AngularJS compares the new value of the variable to its previous
        // value. If they are the same, then the variable is not updated.
        // Appending a random suffix makes the new value different from the
        // previous one, and thus indirectly forces a refresh.
        var randomSuffix = '';
        var N = Math.round(Math.random() * 1000);
        for (var i = 0; i < N; i++) {
          randomSuffix += ' ';
        }
        return randomSuffix;
      },
      isLoggedIn: function() {
        return _isLoggedIn;
      },
      isInPreviewMode: function() {
        return !!_editorPreviewMode;
      },
      submitAnswer: function(answer, interactionRulesService, successCallback) {
        if (answerIsBeingProcessed) {
          return;
        }

        answerIsBeingProcessed = true;
        var oldState = exploration.getState(
          playerTranscriptService.getLastStateName());

        answerClassificationService.getMatchingClassificationResult(
          _explorationId, oldState, answer, false, interactionRulesService
        ).then(function(classificationResult) {
          if (!_editorPreviewMode) {
            StatsReportingService.recordAnswerSubmitted(
              playerTranscriptService.getLastStateName(),
              LearnerParamsService.getAllParams(),
              answer,
              classificationResult.answerGroupIndex,
              classificationResult.ruleSpecIndex);
          }

          var outcome = classificationResult.outcome;
          // If this is a return to the same state, and the resubmission trigger
          // kicks in, replace the dest, feedback and param changes with that
          // of the trigger.
          if (outcome.dest === playerTranscriptService.getLastStateName()) {
            for (var i = 0; i < oldState.interaction.fallbacks.length; i++) {
              var fallback = oldState.interaction.fallbacks[i];
              if (fallback.trigger.trigger_type == 'NthResubmission' &&
                  fallback.trigger.customization_args.num_submits.value ===
                    playerTranscriptService.getNumSubmitsForLastCard()) {
                outcome.dest = fallback.outcome.dest;
                outcome.feedback = fallback.outcome.feedback;
                outcome.param_changes = fallback.outcome.param_changes;
                break;
              }
            }
          }
<<<<<<< HEAD
        });
      } else {
        deferred.resolve(DEFAULT_PROFILE_IMAGE_PATH);
      }
      return deferred.promise;
    },
    getOppiaAvatarImageUrl: function() {
      return '/images/avatar/oppia_black_72px.png';
    },
    getInfoCardDataPromise: function() {
      return _loadInitialInformationCardData();
    }
  };
}]);


oppia.factory('ratingService', [
    '$http', '$rootScope', 'oppiaPlayerService',
    function($http, $rootScope, oppiaPlayerService) {
  var explorationId = oppiaPlayerService.getExplorationId();
  var ratingsUrl = '/explorehandler/rating/' + explorationId;
  var userRating;
  return {
    init: function(successCallback) {
      $http.get(ratingsUrl).success(function(data) {
        successCallback(data.user_rating);
        userRating = data.user_rating;
        $rootScope.$broadcast('ratingServiceInitialized');
      });
    },
    submitUserRating: function(ratingValue) {
      $http.put(ratingsUrl, {
        user_rating: ratingValue
      });
      userRating = ratingValue;
      $rootScope.$broadcast('ratingUpdated');
    },
    getUserRating: function() {
      return userRating;
    }
  };
}]);


oppia.controller('LearnerLocalNav', [
    '$scope', '$http', '$modal', 'oppiaHtmlEscaper', 'warningsData',
    'oppiaPlayerService', 'embedExplorationButtonService', 'ratingService',
    function (
      $scope, $http, $modal, oppiaHtmlEscaper, warningsData,
      oppiaPlayerService, embedExplorationButtonService, ratingService) {
  $scope.explorationId = oppiaPlayerService.getExplorationId();
  $scope.serverName = window.location.protocol + '//' + window.location.host;
  $scope.escapedTwitterText = oppiaHtmlEscaper.unescapedStrToEscapedStr(
    GLOBALS.SHARING_OPTIONS_TWITTER_TEXT);

  $scope.$on('playerServiceInitialized', function() {
    $scope.isLoggedIn = oppiaPlayerService.isLoggedIn();
  });
  $scope.$on('ratingServiceInitialized', function() {
    $scope.userRating = ratingService.getUserRating();
  });

  $scope.showEmbedExplorationModal = embedExplorationButtonService.showModal;

  $scope.showLearnerSuggestionModal = function() {
    $modal.open({
      templateUrl: 'modals/learnerViewSuggestion',
      backdrop: 'static',
      resolve: {},
      controller: [
        '$scope', '$modalInstance', '$timeout', 'playerPositionService',
        'oppiaPlayerService',
        function(
          $scope, $modalInstance, $timeout, playerPositionService,
          oppiaPlayerService) {
          var stateName = playerPositionService.getCurrentStateName();
          $scope.initContent = oppiaPlayerService.getStateContentHtml(stateName);
          $scope.description = '';
          $scope.suggestionContent = $scope.initContent;
          $scope.showEditor = false;
          // Rte initially displays content unrendered for a split second
          $timeout(function() {
            $scope.showEditor = true;
          }, 500);

          $scope.cancelSuggestion = function() {
            $modalInstance.dismiss('cancel');
          };

          $scope.submitSuggestion = function() {
            $modalInstance.close({
              data: {
                id: oppiaPlayerService.getExplorationId(),
                version: oppiaPlayerService.getExplorationVersion(),
                stateName: stateName,
                description: $scope.description,
                suggestionContent: $scope.suggestionContent
              }
            });
          };
        }]
    }).result.then(function(result) {
      $http.post('/suggestionhandler/' + result.data.id, {
        exploration_version: result.data.version,
        state_name: result.data.stateName,
        description: result.data.description,
        suggestion_content: {
          type: 'text',
          value: result.data.suggestionContent
        }
      }).error(function(res) {
        warningsData.addWarning(res);
      });
      $modal.open({
        templateUrl: 'modals/learnerSuggestionSubmitted',
        backdrop: true,
        resolve: {},
        controller: ['$scope', '$modalInstance', function($scope, $modalInstance) {
          $scope.close = function() {
            $modalInstance.dismiss();
          };
        }]
      });
    });
  };

  $scope.submitUserRating = function(ratingValue) {
    $scope.userRating = ratingValue;
    ratingService.submitUserRating(ratingValue);
  };
  $scope.$on('ratingUpdated', function() {
    $scope.userRating = ratingService.getUserRating();
  });
}]);


// This directive is unusual in that it should only be invoked indirectly, as
// follows:
//
// <some-html-element popover-placement="bottom" popover-template="popover/feedback"
//                    popover-trigger="click" state-name="<[STATE_NAME]>">
// </some-html-element>
//
// The state-name argument is optional. If it is not provided, the feedback is
// assumed to apply to the exploration as a whole.
oppia.directive('feedbackPopup', ['oppiaPlayerService', function(oppiaPlayerService) {
  return {
    restrict: 'E',
    scope: {},
    templateUrl: 'components/feedback',
    controller: [
        '$scope', '$element', '$http', '$timeout', 'focusService', 'warningsData',
        function($scope, $element, $http, $timeout, focusService, warningsData) {
      $scope.feedbackText = '';
      $scope.isSubmitterAnonymized = false;
      $scope.isLoggedIn = oppiaPlayerService.isLoggedIn();
      $scope.feedbackSubmitted = false;
      // We generate a random id since there may be multiple popover elements
      // on the same page.
      $scope.feedbackPopoverId = (
        'feedbackPopover' + Math.random().toString(36).slice(2));
=======
>>>>>>> fd546504

          var newStateName = outcome.dest;
          var newState = exploration.getState(newStateName);

          // Compute the data for the next state.
          var oldParams = LearnerParamsService.getAllParams();
          oldParams.answer = answer;
          var feedbackHtml = makeFeedback(outcome.feedback, [oldParams]);
          if (feedbackHtml === null) {
            answerIsBeingProcessed = false;
            warningsData.addWarning('Expression parsing error.');
            return;
          }

          var newParams = (
            newState ? makeParams(
              oldParams, newState.paramChanges, [oldParams]) : oldParams);
          if (newParams === null) {
            answerIsBeingProcessed = false;
            warningsData.addWarning('Expression parsing error.');
            return;
          }

          var questionHtml = makeQuestion(newState, [newParams, {
            answer: 'answer'
          }]);
          if (questionHtml === null) {
            answerIsBeingProcessed = false;
            warningsData.addWarning('Expression parsing error.');
            return;
          }

          // TODO(sll): Remove the 'answer' key from newParams.
          newParams.answer = answer;

          answerIsBeingProcessed = false;

          var oldStateName = playerTranscriptService.getLastStateName();
          var refreshInteraction = (
            oldStateName !== newStateName ||
            exploration.isInteractionInline(oldStateName));

          if (!_editorPreviewMode) {
            StatsReportingService.recordStateTransition(
              oldStateName, newStateName, answer,
              LearnerParamsService.getAllParams());

            if (exploration.isStateTerminal(newStateName)) {
              StatsReportingService.recordExplorationCompleted(
                newStateName, LearnerParamsService.getAllParams());
            }
          }

          $rootScope.$broadcast('playerStateChange');
          successCallback(
            newStateName, refreshInteraction, feedbackHtml, questionHtml,
            newParams);
        });
      },
      isAnswerBeingProcessed: function() {
        return answerIsBeingProcessed;
      },
      // Returns a promise for the user profile picture, or the default image if
      // user is not logged in or has not uploaded a profile picture, or the
      // player is in preview mode.
      getUserProfileImage: function() {
        var DEFAULT_PROFILE_IMAGE_PATH = '/images/avatar/user_blue_72px.png';
        var deferred = $q.defer();
        if (_isLoggedIn && !_editorPreviewMode) {
          $http.get(
            '/preferenceshandler/profile_picture'
          ).success(function(data) {
            var profilePictureDataUrl = data.profile_picture_data_url;
            if (profilePictureDataUrl) {
              deferred.resolve(profilePictureDataUrl);
            } else {
              deferred.resolve(DEFAULT_PROFILE_IMAGE_PATH);
            }
          });
        } else {
          deferred.resolve(DEFAULT_PROFILE_IMAGE_PATH);
        }
        return deferred.promise;
      }
    };
  }
]);<|MERGE_RESOLUTION|>--- conflicted
+++ resolved
@@ -118,71 +118,9 @@
         return;
       }
 
-<<<<<<< HEAD
-          _loadInitialState(successCallback);
-          _loadInitialInformationCardData();
-          $rootScope.$broadcast('playerServiceInitialized');
-        });
-      }
-    },
-    getExplorationId: function() {
-      return _explorationId;
-    },
-    getInformationCardData: function() {
-      return {
-        currentRatings: _currentRatings,
-        explorationTags: _explorationTags,
-        infoCardImageUrl: _infoCardImageUrl,
-        explorationObjective: _explorationObjective,
-        explorationLastUpdatedMsec: _explorationLastUpdatedMsec,
-        explorationContributorUsernames : _explorationContributorUsernames,
-        viewersCount: _viewersCount
-      };
-    },
-    getExplorationTitle: function() {
-      return exploration.title;
-    },
-    getExplorationVersion: function() {
-      return version;
-    },
-    getStateContentHtml: function(stateName) {
-      return exploration.getContentHtml(stateName);
-    },
-    getInteractionHtml: function(stateName, labelForFocusTarget) {
-      return oppiaExplorationHtmlFormatterService.getInteractionHtml(
-        exploration.getInteractionId(stateName),
-        exploration.getInteractionCustomizationArgs(stateName),
-        labelForFocusTarget);
-    },
-    getInteraction: function(stateName) {
-      return exploration.getInteraction(stateName);
-    },
-    getRandomSuffix: function() {
-      // This is a bit of a hack. When a refresh to a $scope variable happens,
-      // AngularJS compares the new value of the variable to its previous value.
-      // If they are the same, then the variable is not updated. Appending a random
-      // suffix makes the new value different from the previous one, and
-      // thus indirectly forces a refresh.
-      var randomSuffix = '';
-      var N = Math.round(Math.random() * 1000);
-      for (var i = 0; i < N; i++) {
-        randomSuffix += ' ';
-      }
-      return randomSuffix;
-    },
-    isLoggedIn: function() {
-      return _isLoggedIn;
-    },
-    isInPreviewMode: function() {
-      return !!_editorPreviewMode;
-    },
-    submitAnswer: function(answer, interactionRulesService, successCallback) {
-      if (answerIsBeingProcessed) {
-=======
       var questionHtml = makeQuestion(initialState, [startingParams]);
       if (questionHtml === null) {
         warningsData.addWarning('Expression parsing error.');
->>>>>>> fd546504
         return;
       }
 
@@ -254,6 +192,12 @@
       getExplorationTitle: function() {
         return exploration.title;
       },
+      getExplorationVersion: function() {
+        return version;
+      },
+      getStateContentHtml: function(stateName) {
+        return exploration.getContentHtml(stateName);
+      },
       getInteractionHtml: function(stateName, labelForFocusTarget) {
         return oppiaExplorationHtmlFormatterService.getInteractionHtml(
           exploration.getInteractionId(stateName),
@@ -320,170 +264,6 @@
               }
             }
           }
-<<<<<<< HEAD
-        });
-      } else {
-        deferred.resolve(DEFAULT_PROFILE_IMAGE_PATH);
-      }
-      return deferred.promise;
-    },
-    getOppiaAvatarImageUrl: function() {
-      return '/images/avatar/oppia_black_72px.png';
-    },
-    getInfoCardDataPromise: function() {
-      return _loadInitialInformationCardData();
-    }
-  };
-}]);
-
-
-oppia.factory('ratingService', [
-    '$http', '$rootScope', 'oppiaPlayerService',
-    function($http, $rootScope, oppiaPlayerService) {
-  var explorationId = oppiaPlayerService.getExplorationId();
-  var ratingsUrl = '/explorehandler/rating/' + explorationId;
-  var userRating;
-  return {
-    init: function(successCallback) {
-      $http.get(ratingsUrl).success(function(data) {
-        successCallback(data.user_rating);
-        userRating = data.user_rating;
-        $rootScope.$broadcast('ratingServiceInitialized');
-      });
-    },
-    submitUserRating: function(ratingValue) {
-      $http.put(ratingsUrl, {
-        user_rating: ratingValue
-      });
-      userRating = ratingValue;
-      $rootScope.$broadcast('ratingUpdated');
-    },
-    getUserRating: function() {
-      return userRating;
-    }
-  };
-}]);
-
-
-oppia.controller('LearnerLocalNav', [
-    '$scope', '$http', '$modal', 'oppiaHtmlEscaper', 'warningsData',
-    'oppiaPlayerService', 'embedExplorationButtonService', 'ratingService',
-    function (
-      $scope, $http, $modal, oppiaHtmlEscaper, warningsData,
-      oppiaPlayerService, embedExplorationButtonService, ratingService) {
-  $scope.explorationId = oppiaPlayerService.getExplorationId();
-  $scope.serverName = window.location.protocol + '//' + window.location.host;
-  $scope.escapedTwitterText = oppiaHtmlEscaper.unescapedStrToEscapedStr(
-    GLOBALS.SHARING_OPTIONS_TWITTER_TEXT);
-
-  $scope.$on('playerServiceInitialized', function() {
-    $scope.isLoggedIn = oppiaPlayerService.isLoggedIn();
-  });
-  $scope.$on('ratingServiceInitialized', function() {
-    $scope.userRating = ratingService.getUserRating();
-  });
-
-  $scope.showEmbedExplorationModal = embedExplorationButtonService.showModal;
-
-  $scope.showLearnerSuggestionModal = function() {
-    $modal.open({
-      templateUrl: 'modals/learnerViewSuggestion',
-      backdrop: 'static',
-      resolve: {},
-      controller: [
-        '$scope', '$modalInstance', '$timeout', 'playerPositionService',
-        'oppiaPlayerService',
-        function(
-          $scope, $modalInstance, $timeout, playerPositionService,
-          oppiaPlayerService) {
-          var stateName = playerPositionService.getCurrentStateName();
-          $scope.initContent = oppiaPlayerService.getStateContentHtml(stateName);
-          $scope.description = '';
-          $scope.suggestionContent = $scope.initContent;
-          $scope.showEditor = false;
-          // Rte initially displays content unrendered for a split second
-          $timeout(function() {
-            $scope.showEditor = true;
-          }, 500);
-
-          $scope.cancelSuggestion = function() {
-            $modalInstance.dismiss('cancel');
-          };
-
-          $scope.submitSuggestion = function() {
-            $modalInstance.close({
-              data: {
-                id: oppiaPlayerService.getExplorationId(),
-                version: oppiaPlayerService.getExplorationVersion(),
-                stateName: stateName,
-                description: $scope.description,
-                suggestionContent: $scope.suggestionContent
-              }
-            });
-          };
-        }]
-    }).result.then(function(result) {
-      $http.post('/suggestionhandler/' + result.data.id, {
-        exploration_version: result.data.version,
-        state_name: result.data.stateName,
-        description: result.data.description,
-        suggestion_content: {
-          type: 'text',
-          value: result.data.suggestionContent
-        }
-      }).error(function(res) {
-        warningsData.addWarning(res);
-      });
-      $modal.open({
-        templateUrl: 'modals/learnerSuggestionSubmitted',
-        backdrop: true,
-        resolve: {},
-        controller: ['$scope', '$modalInstance', function($scope, $modalInstance) {
-          $scope.close = function() {
-            $modalInstance.dismiss();
-          };
-        }]
-      });
-    });
-  };
-
-  $scope.submitUserRating = function(ratingValue) {
-    $scope.userRating = ratingValue;
-    ratingService.submitUserRating(ratingValue);
-  };
-  $scope.$on('ratingUpdated', function() {
-    $scope.userRating = ratingService.getUserRating();
-  });
-}]);
-
-
-// This directive is unusual in that it should only be invoked indirectly, as
-// follows:
-//
-// <some-html-element popover-placement="bottom" popover-template="popover/feedback"
-//                    popover-trigger="click" state-name="<[STATE_NAME]>">
-// </some-html-element>
-//
-// The state-name argument is optional. If it is not provided, the feedback is
-// assumed to apply to the exploration as a whole.
-oppia.directive('feedbackPopup', ['oppiaPlayerService', function(oppiaPlayerService) {
-  return {
-    restrict: 'E',
-    scope: {},
-    templateUrl: 'components/feedback',
-    controller: [
-        '$scope', '$element', '$http', '$timeout', 'focusService', 'warningsData',
-        function($scope, $element, $http, $timeout, focusService, warningsData) {
-      $scope.feedbackText = '';
-      $scope.isSubmitterAnonymized = false;
-      $scope.isLoggedIn = oppiaPlayerService.isLoggedIn();
-      $scope.feedbackSubmitted = false;
-      // We generate a random id since there may be multiple popover elements
-      // on the same page.
-      $scope.feedbackPopoverId = (
-        'feedbackPopover' + Math.random().toString(36).slice(2));
-=======
->>>>>>> fd546504
 
           var newStateName = outcome.dest;
           var newState = exploration.getState(newStateName);
