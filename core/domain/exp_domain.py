# coding: utf-8
#
# Copyright 2014 The Oppia Authors. All Rights Reserved.
#
# Licensed under the Apache License, Version 2.0 (the "License");
# you may not use this file except in compliance with the License.
# You may obtain a copy of the License at
#
#      http://www.apache.org/licenses/LICENSE-2.0
#
# Unless required by applicable law or agreed to in writing, software
# distributed under the License is distributed on an "AS-IS" BASIS,
# WITHOUT WARRANTIES OR CONDITIONS OF ANY KIND, either express or implied.
# See the License for the specific language governing permissions and
# limitations under the License.

"""Domain objects for an exploration, its states, and their constituents.

Domain objects capture domain-specific logic and are agnostic of how the
objects they represent are stored. All methods and properties in this file
should therefore be independent of the specific storage models used.
"""

__author__ = 'Sean Lip'

import collections
import copy
import logging
import re
import string

from core.domain import fs_domain
from core.domain import html_cleaner
from core.domain import gadget_registry
from core.domain import interaction_registry
from core.domain import param_domain
from core.domain import rule_domain
from core.domain import skins_services
from core.domain import trigger_registry
import feconf
import jinja_utils
import utils


# Do not modify the values of these constants. This is to preserve backwards
# compatibility with previous change dicts.
# TODO(bhenning): Prior to July 2015, exploration changes involving rules were
# logged using the key 'widget_handlers'. These need to be migrated to
# 'answer_groups' and 'default_outcome'.
STATE_PROPERTY_PARAM_CHANGES = 'param_changes'
STATE_PROPERTY_CONTENT = 'content'
STATE_PROPERTY_INTERACTION_ID = 'widget_id'
STATE_PROPERTY_INTERACTION_CUST_ARGS = 'widget_customization_args'
STATE_PROPERTY_INTERACTION_ANSWER_GROUPS = 'answer_groups'
STATE_PROPERTY_INTERACTION_DEFAULT_OUTCOME = 'default_outcome'
STATE_PROPERTY_INTERACTION_UNCLASSIFIED_ANSWERS = (
    'confirmed_unclassified_answers')
# These two properties are kept for legacy purposes and are not used anymore.
STATE_PROPERTY_INTERACTION_HANDLERS = 'widget_handlers'
STATE_PROPERTY_INTERACTION_STICKY = 'widget_sticky'

# This takes an additional 'state_name' parameter.
CMD_ADD_STATE = 'add_state'
# This takes additional 'old_state_name' and 'new_state_name' parameters.
CMD_RENAME_STATE = 'rename_state'
# This takes an additional 'state_name' parameter.
CMD_DELETE_STATE = 'delete_state'
# This takes additional 'property_name' and 'new_value' parameters.
CMD_EDIT_STATE_PROPERTY = 'edit_state_property'
# This takes additional 'property_name' and 'new_value' parameters.
CMD_EDIT_EXPLORATION_PROPERTY = 'edit_exploration_property'
# This takes additional 'from_version' and 'to_version' parameters for logging.
CMD_MIGRATE_STATES_SCHEMA_TO_LATEST_VERSION = (
    'migrate_states_schema_to_latest_version')

# This represents the stringified version of a 'default rule.' This is to be
# used as an identifier for the default rule when storing which rule an answer
# was matched against.
DEFAULT_RULESPEC_STR = 'Default'


def _get_full_customization_args(customization_args, ca_specs):
    """Populates the given customization_args dict with default values
    if any of the expected customization_args are missing.
    """
    for ca_spec in ca_specs:
        if ca_spec.name not in customization_args:
            customization_args[ca_spec.name] = {
                'value': ca_spec.default_value
            }
    return customization_args


def _validate_customization_args_and_values(
        item_name, item_type, customization_args,
        ca_specs_to_validate_against):
    """Validates the given `customization_args` dict against the specs set out
    in `ca_specs_to_validate_against`.

    The item_name is either 'interaction', 'gadget' or 'trigger', and the
    item_type is the id/type of the interaction/gadget/trigger, respectively.
    These strings are used to populate any error messages that arise during
    validation.

    Note that this may modify the given customization_args dict, if it has
    extra or missing keys.
    """
    ca_spec_names = [
        ca_spec.name for ca_spec in ca_specs_to_validate_against]

    if not isinstance(customization_args, dict):
        raise utils.ValidationError(
            'Expected customization args to be a dict, received %s'
            % customization_args)

    # Validate and clean up the customization args.

    # Populate missing keys with the default values.
    customization_args = _get_full_customization_args(
        customization_args, ca_specs_to_validate_against)

    # Remove extra keys.
    extra_args = []
    for (arg_name, arg_value) in customization_args.iteritems():
        if not isinstance(arg_name, basestring):
            raise utils.ValidationError(
                'Invalid customization arg name: %s' % arg_name)
        if arg_name not in ca_spec_names:
            extra_args.append(arg_name)
            logging.warning(
                '%s %s does not support customization arg %s.'
                % (item_name.capitalize(), item_type, arg_name))
    for extra_arg in extra_args:
        del customization_args[extra_arg]

    # Check that each value has the correct type.
    for ca_spec in ca_specs_to_validate_against:
        try:
            schema_utils.normalize_against_schema(
                customization_args[ca_spec.name]['value'],
                ca_spec.schema)
        except Exception as e:
            # TODO(sll): Raise an actual exception here if parameters are not
            # involved. (If they are, can we get sample values for the state
            # context parameters?)
            """
            logging.error(
                'Validation error for customization arg %s: value %s does not '
                'match schema %s.' % (
                    ca_spec.name,
                    unicode(customization_args[ca_spec.name]['value']),
                    ca_spec.schema))
            """


class ExplorationChange(object):
    """Domain object class for an exploration change.

    IMPORTANT: Ensure that all changes to this class (and how these cmds are
    interpreted in general) preserve backward-compatibility with the
    exploration snapshots in the datastore. Do not modify the definitions of
    cmd keys that already exist.
    """

    STATE_PROPERTIES = (
        STATE_PROPERTY_PARAM_CHANGES,
        STATE_PROPERTY_CONTENT,
        STATE_PROPERTY_INTERACTION_ID,
        STATE_PROPERTY_INTERACTION_CUST_ARGS,
        STATE_PROPERTY_INTERACTION_STICKY,
        STATE_PROPERTY_INTERACTION_HANDLERS,
        STATE_PROPERTY_INTERACTION_ANSWER_GROUPS,
        STATE_PROPERTY_INTERACTION_DEFAULT_OUTCOME,
        STATE_PROPERTY_INTERACTION_UNCLASSIFIED_ANSWERS)

    EXPLORATION_PROPERTIES = (
        'title', 'category', 'objective', 'language_code', 'tags',
        'blurb', 'author_notes', 'param_specs', 'param_changes',
        'default_skin_id', 'init_state_name')

    def __init__(self, change_dict):
        """Initializes an ExplorationChange object from a dict.

        change_dict represents a command. It should have a 'cmd' key, and one
        or more other keys. The keys depend on what the value for 'cmd' is.

        The possible values for 'cmd' are listed below, together with the other
        keys in the dict:
        - 'add_state' (with state_name)
        - 'rename_state' (with old_state_name and new_state_name)
        - 'delete_state' (with state_name)
        - 'edit_state_property' (with state_name, property_name, new_value and,
            optionally, old_value)
        - 'edit_exploration_property' (with property_name, new_value and,
            optionally, old_value)
        - 'migrate_states_schema' (with from_version and to_version)

        For a state, property_name must be one of STATE_PROPERTIES. For an
        exploration, property_name must be one of EXPLORATION_PROPERTIES.
        """
        if 'cmd' not in change_dict:
            raise Exception('Invalid change_dict: %s' % change_dict)
        self.cmd = change_dict['cmd']

        if self.cmd == CMD_ADD_STATE:
            self.state_name = change_dict['state_name']
        elif self.cmd == CMD_RENAME_STATE:
            self.old_state_name = change_dict['old_state_name']
            self.new_state_name = change_dict['new_state_name']
        elif self.cmd == CMD_DELETE_STATE:
            self.state_name = change_dict['state_name']
        elif self.cmd == CMD_EDIT_STATE_PROPERTY:
            if change_dict['property_name'] not in self.STATE_PROPERTIES:
                raise Exception('Invalid change_dict: %s' % change_dict)
            self.state_name = change_dict['state_name']
            self.property_name = change_dict['property_name']
            self.new_value = change_dict['new_value']
            self.old_value = change_dict.get('old_value')
        elif self.cmd == CMD_EDIT_EXPLORATION_PROPERTY:
            if (change_dict['property_name'] not in
                    self.EXPLORATION_PROPERTIES):
                raise Exception('Invalid change_dict: %s' % change_dict)
            self.property_name = change_dict['property_name']
            self.new_value = change_dict['new_value']
            self.old_value = change_dict.get('old_value')
        elif self.cmd == CMD_MIGRATE_STATES_SCHEMA_TO_LATEST_VERSION:
            self.from_version = change_dict['from_version']
            self.to_version = change_dict['to_version']
        else:
            raise Exception('Invalid change_dict: %s' % change_dict)


class ExplorationCommitLogEntry(object):
    """Value object representing a commit to an exploration."""

    def __init__(
            self, created_on, last_updated, user_id, username, exploration_id,
            commit_type, commit_message, commit_cmds, version,
            post_commit_status, post_commit_community_owned,
            post_commit_is_private):
        self.created_on = created_on
        self.last_updated = last_updated
        self.user_id = user_id
        self.username = username
        self.exploration_id = exploration_id
        self.commit_type = commit_type
        self.commit_message = commit_message
        self.commit_cmds = commit_cmds
        self.version = version
        self.post_commit_status = post_commit_status
        self.post_commit_community_owned = post_commit_community_owned
        self.post_commit_is_private = post_commit_is_private

    def to_dict(self):
        """This omits created_on, user_id and (for now) commit_cmds."""
        return {
            'last_updated': utils.get_time_in_millisecs(self.last_updated),
            'username': self.username,
            'exploration_id': self.exploration_id,
            'commit_type': self.commit_type,
            'commit_message': self.commit_message,
            'version': self.version,
            'post_commit_status': self.post_commit_status,
            'post_commit_community_owned': self.post_commit_community_owned,
            'post_commit_is_private': self.post_commit_is_private,
        }


class Content(object):
    """Value object representing non-interactive content."""

    def to_dict(self):
        return {'type': self.type, 'value': self.value}

    @classmethod
    def from_dict(cls, content_dict):
        return cls(content_dict['type'], content_dict['value'])

    def __init__(self, content_type, value=''):
        self.type = content_type
        self.value = html_cleaner.clean(value)
        self.validate()

    def validate(self):
        # TODO(sll): Add HTML sanitization checking.
        # TODO(sll): Validate customization args for rich-text components.
        if not self.type == 'text':
            raise utils.ValidationError('Invalid content type: %s' % self.type)
        if not isinstance(self.value, basestring):
            raise utils.ValidationError(
                'Invalid content value: %s' % self.value)

    def to_html(self, params):
        """Exports this content object to an HTML string.

        The content object is parameterized using the parameters in `params`.
        """
        if not isinstance(params, dict):
            raise Exception(
                'Expected context params for parsing content to be a dict, '
                'received %s' % params)

        return html_cleaner.clean(jinja_utils.parse_string(self.value, params))


class RuleSpec(object):
    """Value object representing a rule specification."""

    def to_dict(self):
        return {
            'rule_type': self.rule_type,
            'inputs': self.inputs,
        }

    @classmethod
    def from_dict(cls, rulespec_dict):
        return cls(
            rulespec_dict['rule_type'],
            rulespec_dict['inputs']
        )

    def __init__(self, rule_type, inputs):
        self.rule_type = rule_type
        self.inputs = inputs

    def stringify_classified_rule(self):
        """Returns a string representation of a rule (for the stats log)."""
        if self.rule_type == rule_domain.FUZZY_RULE_TYPE:
            return self.rule_type
        else:
            param_list = [utils.to_ascii(val) for
                         (key, val) in self.inputs.iteritems()]
            return '%s(%s)' % (self.rule_type, ','.join(param_list))

    def validate(self, rule_params_list, exp_param_specs_dict):
        """Validates a RuleSpec value object. It ensures the inputs dict does
        not refer to any non-existent parameters and that it contains values
        for all the parameters the rule expects.

        Args:
            rule_params_list: A list of parameters used by the rule represented
                by this RuleSpec instance, to be used to validate the inputs of
                this RuleSpec. Each element of the list represents a single
                parameter and is a tuple with two elements:
                    0: The name (string) of the parameter.
                    1: The typed object instance for that paramter (e.g. Real).
            exp_param_specs_dict: A dict of specified parameters used in this
                exploration. Keys are parameter names and values are ParamSpec
                value objects with an object type property (obj_type). RuleSpec
                inputs may have a parameter value which refers to one of these
                exploration parameters.
        """
        if not isinstance(self.inputs, dict):
            raise utils.ValidationError(
                'Expected inputs to be a dict, received %s' % self.inputs)
        input_key_set = set(self.inputs.keys())
        param_names_set = set([rp[0] for rp in rule_params_list])
        leftover_input_keys = input_key_set - param_names_set
        leftover_param_names = param_names_set - input_key_set

        # Check if there are input keys which are not rule parameters.
        if leftover_input_keys:
            logging.warning(
                'RuleSpec \'%s\' has inputs which are not recognized '
                'parameter names: %s' % (self.rule_type, leftover_input_keys))

        # Check if there are missing parameters.
        if leftover_param_names:
            raise utils.ValidationError(
                'RuleSpec \'%s\' is missing inputs: %s'
                % (self.rule_type, leftover_param_names))

        rule_params_dict = {rp[0]: rp[1] for rp in rule_params_list}
        for (param_name, param_value) in self.inputs.iteritems():
            param_obj = rule_params_dict[param_name]
            # Validate the parameter type given the value.
            if isinstance(param_value, basestring) and '{{' in param_value:
                # Value refers to a parameter spec. Cross-validate the type of
                # the parameter spec with the rule parameter.
                start_brace_index = param_value.index('{{') + 2
                end_brace_index = param_value.index('}}')
                param_spec_name = param_value[
                    start_brace_index:end_brace_index]
                if param_spec_name not in exp_param_specs_dict:
                    raise utils.ValidationError(
                        'RuleSpec \'%s\' has an input with name \'%s\' which '
                        'refers to an unknown parameter within the '
                        'exploration: %s' % (
                            self.rule_type, param_name, param_spec_name))
                # TODO(bhenning): The obj_type of the param_spec
                # (exp_param_specs_dict[param_spec_name]) should be validated
                # to be the same as param_obj.__name__ to ensure the rule spec
                # can accept the type of the parameter.
            else:
                # Otherwise, a simple parameter value needs to be normalizable
                # by the parameter object in order to be valid.
                param_obj.normalize(param_value)


class Outcome(object):
    """Value object representing an outcome of an interaction. An outcome
    consists of a destination state, feedback to show the user, and any
    parameter changes.
    """
    def to_dict(self):
        return {
            'dest': self.dest,
            'feedback': self.feedback,
            'param_changes': [param_change.to_dict()
                              for param_change in self.param_changes],
        }

    @classmethod
    def from_dict(cls, outcome_dict):
        return cls(
            outcome_dict['dest'],
            outcome_dict['feedback'],
            [param_domain.ParamChange(
                param_change['name'], param_change['generator_id'],
                param_change['customization_args'])
             for param_change in outcome_dict['param_changes']],
        )

    def __init__(self, dest, feedback, param_changes):
        # Id of the destination state.
        # TODO(sll): Check that this state actually exists.
        self.dest = dest
        # Feedback to give the reader if this rule is triggered.
        self.feedback = feedback or []
        self.feedback = [
            html_cleaner.clean(feedback_item)
            for feedback_item in self.feedback]
        # Exploration-level parameter changes to make if this rule is
        # triggered.
        self.param_changes = param_changes or []

    def validate(self):
        if not self.dest:
            raise utils.ValidationError(
                'Every outcome should have a destination.')
        if not isinstance(self.dest, basestring):
            raise utils.ValidationError(
                'Expected outcome dest to be a string, received %s'
                % self.dest)

        if not isinstance(self.feedback, list):
            raise utils.ValidationError(
                'Expected outcome feedback to be a list, received %s'
                % self.feedback)
        for feedback_item in self.feedback:
            if not isinstance(feedback_item, basestring):
                raise utils.ValidationError(
                    'Expected outcome feedback item to be a string, received '
                    '%s' % feedback_item)

        if not isinstance(self.param_changes, list):
            raise utils.ValidationError(
                'Expected outcome param_changes to be a list, received %s'
                % self.param_changes)
        for param_change in self.param_changes:
            param_change.validate()


class AnswerGroup(object):
    """Value object for an answer group. Answer groups represent a set of rules
    dictating whether a shared feedback should be shared with the user. These
    rules are ORed together. Answer groups may also support fuzzy/implicit
    rules that involve soft matching of answers to a set of training data
    and/or example answers dictated by the creator.
    """
    def to_dict(self):
        return {
            'rule_specs': [rule_spec.to_dict()
                           for rule_spec in self.rule_specs],
            'outcome': self.outcome.to_dict(),
        }

    @classmethod
    def from_dict(cls, answer_group_dict):
        return cls(
            Outcome.from_dict(answer_group_dict['outcome']),
            [RuleSpec.from_dict(rs) for rs in answer_group_dict['rule_specs']],
        )

    def __init__(self, outcome, rule_specs):
        self.rule_specs = [RuleSpec(
            rule_spec.rule_type, rule_spec.inputs
        ) for rule_spec in rule_specs]

        self.outcome = outcome

    def validate(self, obj_type, exp_param_specs_dict):
        # Rule validation.
        if not isinstance(self.rule_specs, list):
            raise utils.ValidationError(
                'Expected answer group rules to be a list, received %s'
                % self.rule_specs)
        if len(self.rule_specs) < 1:
            raise utils.ValidationError(
                'There must be at least one rule for each answer group.'
                % self.rule_specs)

        all_rule_classes = rule_domain.get_rules_for_obj_type(obj_type)
        for rule_spec in self.rule_specs:
            try:
                rule_class = next(
                    r for r in all_rule_classes
                    if r.__name__ == rule_spec.rule_type)
            except StopIteration:
                raise utils.ValidationError(
                    'Unrecognized rule type: %s' % rule_spec.rule_type)

            rule_spec.validate(
                rule_domain.get_param_list(rule_class.description),
                exp_param_specs_dict)

        self.outcome.validate()


class TriggerInstance(object):
    """Value object representing a trigger.

    A trigger refers to a condition that may arise during a learner
    playthrough, such as a certain number of loop-arounds on the current state,
    or a certain amount of time having elapsed.
    """
    def __init__(self, trigger_type, customization_args):
        # A string denoting the type of trigger.
        self.trigger_type = trigger_type
        # Customization args for the trigger. This is a dict: the keys and
        # values are the names of the customization_args for this trigger
        # type, and the corresponding values for this instance of the trigger,
        # respectively. The values consist of standard Python/JSON data types
        # (i.e. strings, ints, booleans, dicts and lists, but not objects).
        self.customization_args = customization_args

    def to_dict(self):
        return {
            'trigger_type': self.trigger_type,
            'customization_args': self.customization_args,
        }

    @classmethod
    def from_dict(cls, trigger_dict):
        return cls(
            trigger_dict['trigger_type'],
            trigger_dict['customization_args'])

    def validate(self):
        if not isinstance(self.trigger_type, basestring):
            raise utils.ValidationError(
                'Expected trigger type to be a string, received %s' %
                self.trigger_type)

        try:
            trigger = trigger_registry.Registry.get_trigger(self.trigger_type)
        except KeyError:
            raise utils.ValidationError(
                'Unknown trigger type: %s' % self.trigger_type)

        # Verify that the customization args are valid.
        _validate_customization_args_and_values(
            'trigger', self.trigger_type, self.customization_args,
            trigger.customization_arg_specs)


class Fallback(object):
    """Value object representing a fallback.

    A fallback consists of a trigger and an outcome. When the trigger is
    satisfied, the user flow is rerouted to the given outcome.
    """
    def __init__(self, trigger, outcome):
        self.trigger = trigger
        self.outcome = outcome

    def to_dict(self):
        return {
            'trigger': self.trigger.to_dict(),
            'outcome': self.outcome.to_dict(),
        }

    @classmethod
    def from_dict(cls, fallback_dict):
        return cls(
            TriggerInstance.from_dict(fallback_dict['trigger']),
            Outcome.from_dict(fallback_dict['outcome']))

    def validate(self):
        self.trigger.validate()
        self.outcome.validate()


class InteractionInstance(object):
    """Value object for an instance of an interaction."""

    # The default interaction used for a new state.
    _DEFAULT_INTERACTION_ID = None

    def to_dict(self):
        return {
            'id': self.id,
            'customization_args': (
                {} if self.id is None else
                _get_full_customization_args(
                    self.customization_args,
                    interaction_registry.Registry.get_interaction_by_id(
                        self.id).customization_arg_specs)),
            'answer_groups': [group.to_dict() for group in self.answer_groups],
            'default_outcome': (
                self.default_outcome.to_dict()
                if self.default_outcome is not None
                else None),
            'confirmed_unclassified_answers': (
                self.confirmed_unclassified_answers),
            'fallbacks': [fallback.to_dict() for fallback in self.fallbacks],
        }

    @classmethod
    def from_dict(cls, interaction_dict):
        default_outcome_dict = (
            Outcome.from_dict(interaction_dict['default_outcome'])
            if interaction_dict['default_outcome'] is not None else None)
        return cls(
            interaction_dict['id'],
            interaction_dict['customization_args'],
            [AnswerGroup.from_dict(h)
             for h in interaction_dict['answer_groups']],
            default_outcome_dict,
            interaction_dict['confirmed_unclassified_answers'],
            [Fallback.from_dict(f) for f in interaction_dict['fallbacks']])

    def __init__(
            self, interaction_id, customization_args, answer_groups,
            default_outcome, confirmed_unclassified_answers, fallbacks):
        self.id = interaction_id
        # Customization args for the interaction's view. Parts of these
        # args may be Jinja templates that refer to state parameters.
        # This is a dict: the keys are names of customization_args and the
        # values are dicts with a single key, 'value', whose corresponding
        # value is the value of the customization arg.
        self.customization_args = customization_args
        self.answer_groups = answer_groups
        self.default_outcome = default_outcome
        self.confirmed_unclassified_answers = confirmed_unclassified_answers
        self.fallbacks = fallbacks

    @property
    def is_terminal(self):
        """Determines if this interaction type is terminal. If no ID is set for
        this interaction, it is assumed to not be terminal.
        """
        return self.id and interaction_registry.Registry.get_interaction_by_id(
            self.id).is_terminal

    def get_all_outcomes(self):
        """Returns a list of all outcomes of this interaction, taking into
        consideration every answer group and the default outcome.
        """
        outcomes = []
        for answer_group in self.answer_groups:
            outcomes.append(answer_group.outcome)
        if self.default_outcome is not None:
            outcomes.append(self.default_outcome)
        return outcomes

    def validate(self, exp_param_specs_dict):
        if not isinstance(self.id, basestring):
            raise utils.ValidationError(
                'Expected interaction id to be a string, received %s' %
                self.id)
        try:
            interaction = interaction_registry.Registry.get_interaction_by_id(
                self.id)
        except KeyError:
            raise utils.ValidationError('Invalid interaction id: %s' % self.id)

        _validate_customization_args_and_values(
            'interaction', self.id, self.customization_args,
            interaction.customization_arg_specs)

        if not isinstance(self.answer_groups, list):
            raise utils.ValidationError(
                'Expected answer groups to be a list, received %s.'
                % self.answer_groups)
        if not self.is_terminal and self.default_outcome is None:
            raise utils.ValidationError(
                'Non-terminal interactions must have a default outcome.')
        if self.is_terminal and self.default_outcome is not None:
            raise utils.ValidationError(
                'Terminal interactions must not have a default outcome.')
        if self.is_terminal and self.answer_groups:
            raise utils.ValidationError(
                'Terminal interactions must not have any answer groups.')

        obj_type = (
            interaction_registry.Registry.get_interaction_by_id(
                self.id).answer_type)
        for answer_group in self.answer_groups:
            answer_group.validate(obj_type, exp_param_specs_dict)
        if self.default_outcome is not None:
            self.default_outcome.validate()

        if not isinstance(self.fallbacks, list):
            raise utils.ValidationError(
                'Expected fallbacks to be a list, received %s'
                % self.fallbacks)
        for fallback in self.fallbacks:
            fallback.validate()

    @classmethod
    def create_default_interaction(cls, default_dest_state_name):
        return cls(
            cls._DEFAULT_INTERACTION_ID,
            {}, [],
            Outcome(default_dest_state_name, [], {}), [], []
        )


class GadgetInstance(object):
    """Value object for an instance of a gadget."""

    def __init__(self, gadget_id, visible_in_states, customization_args):
        self.id = gadget_id

        # List of State name strings where this Gadget is visible.
        self.visible_in_states = visible_in_states

        # Customization args for the gadget's view.
        self.customization_args = customization_args

    @property
    def gadget(self):
        """Gadget spec for validation and derived properties below."""
        return gadget_registry.Registry.get_gadget_by_id(self.id)

    @property
    def width(self):
        """Width in pixels."""
        return self.gadget.get_width(self.customization_args)

    @property
    def height(self):
        """Height in pixels."""
        return self.gadget.get_height(self.customization_args)

    def validate(self):
        """Validate attributes of this GadgetInstance."""
        try:
            self.gadget
        except KeyError:
            raise utils.ValidationError(
                'Unknown gadget with ID %s is not in the registry.' % self.id)

        _validate_customization_args_and_values(
            'gadget', self.id, self.customization_args,
            self.gadget.customization_arg_specs)

        # Do additional per-gadget validation on the customization args.
        self.gadget.validate(self.customization_args)

        if self.visible_in_states == []:
            raise utils.ValidationError(
                '%s gadget not visible in any states.' % (
                    self.gadget.name))

        # Validate state name visibility isn't repeated within each gadget.
        if len(self.visible_in_states) != len(set(self.visible_in_states)):
            redundant_visible_states = [
                state_name for state_name, count
                in collections.Counter(self.visible_in_states).items()
                if count > 1]
            raise utils.ValidationError(
                '%s specifies visibility repeatedly for state%s: %s' % (
                    self.id,
                    's' if len(redundant_visible_states) > 1 else '',
                    ', '.join(redundant_visible_states)))

    def to_dict(self):
        """Returns GadgetInstance data represented in dict form."""
        return {
            'gadget_id': self.id,
            'visible_in_states': self.visible_in_states,
            'customization_args': _get_full_customization_args(
                self.customization_args,
                self.gadget.customization_arg_specs),
        }

    @classmethod
    def from_dict(cls, gadget_dict):
        """Returns GadgetInstance constructed from dict data."""
        return GadgetInstance(
            gadget_dict['gadget_id'],
            gadget_dict['visible_in_states'],
            gadget_dict['customization_args'])


class SkinInstance(object):
    """Domain object for a skin instance."""

    def __init__(self, skin_id, skin_customizations):
        self.skin_id = skin_id
        # panel_contents_dict has gadget_panel_name strings as keys and
        # lists of GadgetInstance instances as values.
        self.panel_contents_dict = {}

        for panel_name, gdict_list in skin_customizations[
                'panels_contents'].iteritems():
            self.panel_contents_dict[panel_name] = [GadgetInstance(
                gdict['gadget_id'], gdict['visible_in_states'],
                gdict['customization_args']) for gdict in gdict_list]

    @property
    def skin(self):
        """Skin spec for validation and derived properties."""
        return skins_services.Registry.get_skin_by_id(self.skin_id)

    def validate(self):
        """Validates that gadgets fit the skin panel dimensions, and that the
        gadgets themselves are valid."""
        for panel_name, gadget_instances_list in (
                self.panel_contents_dict.iteritems()):

            # Validate existence of panels in the skin.
            if not panel_name in self.skin.panels_properties:
                raise utils.ValidationError(
                    '%s panel not found in skin %s' % (
                        panel_name, self.skin_id)
                )

            # Validate gadgets fit each skin panel.
            self.skin.validate_panel(panel_name, gadget_instances_list)

            # Validate gadget internal attributes.
            for gadget_instance in gadget_instances_list:
                gadget_instance.validate()

    def to_dict(self):
        """Returns SkinInstance data represented in dict form."""
        return {
            'skin_id': self.skin_id,
            'skin_customizations': {
                'panels_contents': {
                    panel_name: [
                        gadget_instance.to_dict() for gadget_instance
                        in instances_list]
                    for panel_name, instances_list in
                    self.panel_contents_dict.iteritems()
                },
            }
        }

    @classmethod
    def from_dict(cls, skin_dict):
        """Returns SkinInstance instance given dict form."""
        return SkinInstance(
            skin_dict['skin_id'],
            skin_dict['skin_customizations'])

    def get_state_names_required_by_gadgets(self):
        """Returns a list of strings representing State names required by
        GadgetInstances in this skin."""
        state_names = set()
        for gadget_instances_list in self.panel_contents_dict.values():
            for gadget_instance in gadget_instances_list:
                for state_name in gadget_instance.visible_in_states:
                    state_names.add(state_name)

        # We convert to a sorted list for clean deterministic testing.
        return sorted(state_names)


class State(object):
    """Domain object for a state."""

    NULL_INTERACTION_DICT = {
        'id': None,
        'customization_args': {},
        'answer_groups': [],
        'default_outcome': {
            'dest': feconf.DEFAULT_INIT_STATE_NAME,
            'feedback': [],
            'param_changes': [],
        },
        'confirmed_unclassified_answers': [],
        'fallbacks': [],
    }

    def __init__(self, content, param_changes, interaction):
        # The content displayed to the reader in this state.
        self.content = [Content(item.type, item.value) for item in content]
        # Parameter changes associated with this state.
        self.param_changes = [param_domain.ParamChange(
            param_change.name, param_change.generator.id,
            param_change.customization_args)
            for param_change in param_changes]
        # The interaction instance associated with this state.
        self.interaction = InteractionInstance(
            interaction.id, interaction.customization_args,
            interaction.answer_groups, interaction.default_outcome,
            interaction.confirmed_unclassified_answers, interaction.fallbacks)

    def validate(self, exp_param_specs_dict, allow_null_interaction):
        if not isinstance(self.content, list):
            raise utils.ValidationError(
                'Expected state content to be a list, received %s'
                % self.content)
        if len(self.content) != 1:
            raise utils.ValidationError(
                'The state content list must have exactly one element. '
                'Received %s' % self.content)
        self.content[0].validate()

        if not isinstance(self.param_changes, list):
            raise utils.ValidationError(
                'Expected state param_changes to be a list, received %s'
                % self.param_changes)
        for param_change in self.param_changes:
            param_change.validate()

        if not allow_null_interaction and self.interaction.id is None:
            raise utils.ValidationError(
                'This state does not have any interaction specified.')
        elif self.interaction.id is not None:
            self.interaction.validate(exp_param_specs_dict)

    def update_content(self, content_list):
        # TODO(sll): Must sanitize all content in RTE component attrs.
        self.content = [Content.from_dict(content_list[0])]

    def update_param_changes(self, param_change_dicts):
        self.param_changes = [
            param_domain.ParamChange.from_dict(param_change_dict)
            for param_change_dict in param_change_dicts]

    def update_interaction_id(self, interaction_id):
        self.interaction.id = interaction_id
        # TODO(sll): This should also clear interaction.answer_groups (except
        # for the default rule). This is somewhat mitigated because the client
        # updates interaction_answer_groups directly after this, but we should
        # fix it.

    def update_interaction_customization_args(self, customization_args):
        self.interaction.customization_args = customization_args

    def update_interaction_answer_groups(self, answer_groups_list):
        if not isinstance(answer_groups_list, list):
            raise Exception(
                'Expected interaction_answer_groups to be a list, received %s'
                % answer_groups_list)

        interaction_answer_groups = []

        # TODO(yanamal): Do additional calculations here to get the
        # parameter changes, if necessary.
        for answer_group_dict in answer_groups_list:
            rule_specs_list = answer_group_dict['rule_specs']
            if not isinstance(rule_specs_list, list):
                raise Exception(
                    'Expected answer group rule specs to be a list, '
                    'received %s' % rule_specs_list)

            answer_group = AnswerGroup(Outcome.from_dict(
                answer_group_dict['outcome']), [])
            answer_group.outcome.feedback = [
                html_cleaner.clean(feedback)
                for feedback in answer_group.outcome.feedback]
            for rule_dict in rule_specs_list:
                rule_spec = RuleSpec.from_dict(rule_dict)

                matched_rule = (
                    interaction_registry.Registry.get_interaction_by_id(
                        self.interaction.id
                    ).get_rule_by_name(rule_spec.rule_type))

                # Normalize and store the rule params.
                rule_inputs = rule_spec.inputs
                if not isinstance(rule_inputs, dict):
                    raise Exception(
                        'Expected rule_inputs to be a dict, received %s'
                        % rule_inputs)
                for param_name, value in rule_inputs.iteritems():
                    param_type = rule_domain.get_obj_type_for_param_name(
                        matched_rule, param_name)

                    if (isinstance(value, basestring) and
                            '{{' in value and '}}' in value):
                        # TODO(jacobdavis11): Create checks that all parameters
                        # referred to exist and have the correct types
                        normalized_param = value
                    else:
                        try:
                            normalized_param = param_type.normalize(value)
                        except TypeError:
                            raise Exception(
                                '%s has the wrong type. It should be a %s.' %
                                (value, param_type.__name__))
                    rule_inputs[param_name] = normalized_param

                answer_group.rule_specs.append(rule_spec)
            interaction_answer_groups.append(answer_group)
        self.interaction.answer_groups = interaction_answer_groups

    def update_interaction_default_outcome(self, default_outcome_dict):
        if default_outcome_dict:
            if not isinstance(default_outcome_dict, dict):
                raise Exception(
                    'Expected default_outcome_dict to be a dict, received %s'
                    % default_outcome_dict)
            self.interaction.default_outcome = Outcome.from_dict(
                default_outcome_dict)
            self.interaction.default_outcome.feedback = [
                html_cleaner.clean(feedback)
                for feedback in self.interaction.default_outcome.feedback]
        else:
            self.interaction.default_outcome = None

    def update_interaction_confirmed_unclassified_answers(
            self, confirmed_unclassified_answers):
        if not isinstance(confirmed_unclassified_answers, list):
            raise Exception(
                'Expected confirmed_unclassified_answers to be a list,'
                ' received %s' % confirmed_unclassified_answers)
        self.interaction.confirmed_unclassified_answers = (
            confirmed_unclassified_answers)

    def update_interaction_fallbacks(self, fallbacks_list):
        if not isinstance(fallbacks_list, list):
            raise Exception(
                'Expected fallbacks_list to be a list, received %s'
                % fallbacks_list)
        self.interaction.fallbacks = [
            Fallback.from_dict(fallback_dict)
            for fallback_dict in fallbacks_list]

    def to_dict(self):
        return {
            'content': [item.to_dict() for item in self.content],
            'param_changes': [param_change.to_dict()
                              for param_change in self.param_changes],
            'interaction': self.interaction.to_dict()
        }

    @classmethod
    def from_dict(cls, state_dict):
        return cls(
            [Content.from_dict(item)
             for item in state_dict['content']],
            [param_domain.ParamChange.from_dict(param)
             for param in state_dict['param_changes']],
            InteractionInstance.from_dict(state_dict['interaction']))

    @classmethod
    def create_default_state(
            cls, default_dest_state_name, is_initial_state=False):
        text_str = (
            feconf.DEFAULT_INIT_STATE_CONTENT_STR if is_initial_state else '')
        return cls(
            [Content('text', text_str)], [],
            InteractionInstance.create_default_interaction(
                default_dest_state_name))


class Exploration(object):
    """Domain object for an Oppia exploration."""

    def __init__(self, exploration_id, title, category, objective,
                 language_code, tags, blurb, author_notes, default_skin,
                 skin_customizations, states_schema_version, init_state_name,
                 states_dict, param_specs_dict, param_changes_list, version,
                 created_on=None, last_updated=None):
        self.id = exploration_id
        self.title = title
        self.category = category
        self.objective = objective
        self.language_code = language_code
        self.tags = tags
        self.blurb = blurb
        self.author_notes = author_notes
        self.default_skin = default_skin
        self.states_schema_version = states_schema_version
        self.init_state_name = init_state_name

        self.skin_instance = SkinInstance(default_skin, skin_customizations)

        self.states = {}
        for (state_name, state_dict) in states_dict.iteritems():
            self.states[state_name] = State.from_dict(state_dict)

        self.param_specs = {
            ps_name: param_domain.ParamSpec.from_dict(ps_val)
            for (ps_name, ps_val) in param_specs_dict.iteritems()
        }
        self.param_changes = [
            param_domain.ParamChange.from_dict(param_change_dict)
            for param_change_dict in param_changes_list]

        self.version = version
        self.created_on = created_on
        self.last_updated = last_updated

    @classmethod
    def create_default_exploration(
            cls, exploration_id, title, category, objective='',
            language_code=feconf.DEFAULT_LANGUAGE_CODE):
        init_state_dict = State.create_default_state(
            feconf.DEFAULT_INIT_STATE_NAME, is_initial_state=True).to_dict()

        states_dict = {
            feconf.DEFAULT_INIT_STATE_NAME: init_state_dict
        }

        return cls(
            exploration_id, title, category, objective, language_code, [], '',
            '', 'conversation_v1', feconf.DEFAULT_SKIN_CUSTOMIZATIONS,
            feconf.CURRENT_EXPLORATION_STATES_SCHEMA_VERSION,
            feconf.DEFAULT_INIT_STATE_NAME, states_dict, {}, [], 0)

    @classmethod
    def from_dict(
            cls, exploration_dict,
            exploration_version=0, exploration_created_on=None,
            exploration_last_updated=None):
        # NOTE TO DEVELOPERS: It is absolutely ESSENTIAL this conversion to and
        # from an ExplorationModel/dictionary MUST be exhaustive and complete.
        exploration = cls.create_default_exploration(
            exploration_dict['id'],
            exploration_dict['title'],
            exploration_dict['category'],
            objective=exploration_dict['objective'],
            language_code=exploration_dict['language_code'])
        exploration.tags = exploration_dict['tags']
        exploration.blurb = exploration_dict['blurb']
        exploration.author_notes = exploration_dict['author_notes']

        exploration.param_specs = {
            ps_name: param_domain.ParamSpec.from_dict(ps_val) for
            (ps_name, ps_val) in exploration_dict['param_specs'].iteritems()
        }

        exploration.states_schema_version = exploration_dict[
            'states_schema_version']
        init_state_name = exploration_dict['init_state_name']
        exploration.rename_state(exploration.init_state_name, init_state_name)
        exploration.add_states([
            state_name for state_name in exploration_dict['states']
            if state_name != init_state_name])

        for (state_name, sdict) in exploration_dict['states'].iteritems():
            state = exploration.states[state_name]

            state.content = [
                Content(item['type'], html_cleaner.clean(item['value']))
                for item in sdict['content']
            ]

            state.param_changes = [param_domain.ParamChange(
                pc['name'], pc['generator_id'], pc['customization_args']
            ) for pc in sdict['param_changes']]

            for pc in state.param_changes:
                if pc.name not in exploration.param_specs:
                    raise Exception('Parameter %s was used in a state but not '
                                    'declared in the exploration param_specs.'
                                    % pc.name)

            idict = sdict['interaction']
            interaction_answer_groups = [
                AnswerGroup.from_dict({
                    'outcome': {
                        'dest': group['outcome']['dest'],
                        'feedback': [
                            html_cleaner.clean(feedback)
                            for feedback in group['outcome']['feedback']],
                        'param_changes': group['outcome']['param_changes'],
                    },
                    'rule_specs': [{
                        'inputs': rule_spec['inputs'],
                        'rule_type': rule_spec['rule_type'],
                    } for rule_spec in group['rule_specs']],
                })
                for group in idict['answer_groups']]

            default_outcome = (
                Outcome.from_dict(idict['default_outcome'])
                if idict['default_outcome'] is not None else None)

            state.interaction = InteractionInstance(
                idict['id'], idict['customization_args'],
                interaction_answer_groups, default_outcome,
                idict['confirmed_unclassified_answers'],
                [Fallback.from_dict(f) for f in idict['fallbacks']])

            exploration.states[state_name] = state

        exploration.default_skin = exploration_dict['default_skin']
        exploration.param_changes = [
            param_domain.ParamChange.from_dict(pc)
            for pc in exploration_dict['param_changes']]

        exploration.skin_instance = SkinInstance(
            exploration_dict['default_skin'],
            exploration_dict['skin_customizations'])

        exploration.version = exploration_version
        exploration.created_on = exploration_created_on
        exploration.last_updated = exploration_last_updated

        return exploration

    @classmethod
    def _require_valid_state_name(cls, name):
        utils.require_valid_name(name, 'a state name')

    def validate(self, strict=False):
        """Validates the exploration before it is committed to storage.

        If strict is True, performs advanced validation.
        """
        if not isinstance(self.title, basestring):
            raise utils.ValidationError(
                'Expected title to be a string, received %s' % self.title)
        utils.require_valid_name(self.title, 'the exploration title')

        if not isinstance(self.category, basestring):
            raise utils.ValidationError(
                'Expected category to be a string, received %s'
                % self.category)
        utils.require_valid_name(self.category, 'the exploration category')

        if not isinstance(self.objective, basestring):
            raise utils.ValidationError(
                'Expected objective to be a string, received %s' %
                self.objective)

        if not isinstance(self.language_code, basestring):
            raise utils.ValidationError(
                'Expected language_code to be a string, received %s' %
                self.language_code)
        if not any([self.language_code == lc['code']
                    for lc in feconf.ALL_LANGUAGE_CODES]):
            raise utils.ValidationError(
                'Invalid language_code: %s' % self.language_code)

        if not isinstance(self.tags, list):
            raise utils.ValidationError(
                'Expected \'tags\' to be a list, received %s' % self.tags)
        for tag in self.tags:
            if not isinstance(tag, basestring):
                raise utils.ValidationError(
                    'Expected each tag in \'tags\' to be a string, received '
                    '\'%s\'' % tag)

            if not tag:
                raise utils.ValidationError('Tags should be non-empty.')

            if not re.match(feconf.TAG_REGEX, tag):
                raise utils.ValidationError(
                    'Tags should only contain lowercase letters and spaces, '
                    'received \'%s\'' % tag)

            if (tag[0] not in string.ascii_lowercase or
                    tag[-1] not in string.ascii_lowercase):
                raise utils.ValidationError(
                    'Tags should not start or end with whitespace, received '
                    ' \'%s\'' % tag)

            if re.search('\s\s+', tag):
                raise utils.ValidationError(
                    'Adjacent whitespace in tags should be collapsed, '
                    'received \'%s\'' % tag)
        if len(set(self.tags)) != len(self.tags):
            raise utils.ValidationError('Some tags duplicate each other')

        if not isinstance(self.blurb, basestring):
            raise utils.ValidationError(
                'Expected blurb to be a string, received %s' % self.blurb)

        if not isinstance(self.author_notes, basestring):
            raise utils.ValidationError(
                'Expected author_notes to be a string, received %s' %
                self.author_notes)

        if not self.default_skin:
            raise utils.ValidationError(
                'Expected a default_skin to be specified.')
        if not isinstance(self.default_skin, basestring):
            raise utils.ValidationError(
                'Expected default_skin to be a string, received %s (%s).'
                % self.default_skin, type(self.default_skin))
        if not self.default_skin in skins_services.Registry.get_all_skin_ids():
            raise utils.ValidationError(
                'Unrecognized skin id: %s' % self.default_skin)

        if not isinstance(self.states, dict):
            raise utils.ValidationError(
                'Expected states to be a dict, received %s' % self.states)
        if not self.states:
            raise utils.ValidationError('This exploration has no states.')
        for state_name in self.states:
            self._require_valid_state_name(state_name)
            self.states[state_name].validate(
                self.param_specs,
                allow_null_interaction=not strict)

        if self.states_schema_version is None:
            raise utils.ValidationError(
                'This exploration has no states schema version.')
        if not self.init_state_name:
            raise utils.ValidationError(
                'This exploration has no initial state name specified.')
        if self.init_state_name not in self.states:
            raise utils.ValidationError(
                'There is no state in %s corresponding to the exploration\'s '
                'initial state name %s.' %
                (self.states.keys(), self.init_state_name))

        if not isinstance(self.param_specs, dict):
            raise utils.ValidationError(
                'Expected param_specs to be a dict, received %s'
                % self.param_specs)

        for param_name in self.param_specs:
            if not isinstance(param_name, basestring):
                raise utils.ValidationError(
                    'Expected parameter name to be a string, received %s (%s).'
                    % param_name, type(param_name))
            if not re.match(feconf.ALPHANUMERIC_REGEX, param_name):
                raise utils.ValidationError(
                    'Only parameter names with characters in [a-zA-Z0-9] are '
                    'accepted.')
            self.param_specs[param_name].validate()

        if not isinstance(self.param_changes, list):
            raise utils.ValidationError(
                'Expected param_changes to be a list, received %s'
                % self.param_changes)
        for param_change in self.param_changes:
            param_change.validate()
            if param_change.name not in self.param_specs:
                raise utils.ValidationError(
                    'No parameter named \'%s\' exists in this exploration'
                    % param_change.name)
            if param_change.name in feconf.INVALID_PARAMETER_NAMES:
                raise utils.ValidationError(
                    'The exploration-level parameter with name \'%s\' is '
                    'reserved. Please choose a different name.'
                    % param_change.name)

        # TODO(sll): Find a way to verify the param change customization args
        # when they depend on exploration/state parameters (e.g. the generated
        # values must have the correct obj_type). Can we get sample values for
        # the reader's answer and these parameters by looking at states that
        # link to this one?

        # Check that all state param changes are valid.
        for state_name, state in self.states.iteritems():
            for param_change in state.param_changes:
                param_change.validate()
                if param_change.name not in self.param_specs:
                    raise utils.ValidationError(
                        'The parameter with name \'%s\' was set in state '
                        '\'%s\', but it does not exist in the list of '
                        'parameter specifications for this exploration.'
                        % (param_change.name, state_name))
                if param_change.name in feconf.INVALID_PARAMETER_NAMES:
                    raise utils.ValidationError(
                        'The parameter name \'%s\' is reserved. Please choose '
                        'a different name for the parameter being set in '
                        'state \'%s\'.' % (param_change.name, state_name))

        # Check that all answer groups, outcomes, and param_changes are valid.
        all_state_names = self.states.keys()
        for state in self.states.values():
            interaction = state.interaction

            # Check the default destination, if any
            if (interaction.default_outcome is not None and
                    interaction.default_outcome.dest not in all_state_names):
                raise utils.ValidationError(
                    'The destination %s is not a valid state.'
                    % interaction.default_outcome.dest)

            for group in interaction.answer_groups:
                # Check group destinations.
                if group.outcome.dest not in all_state_names:
                    raise utils.ValidationError(
                        'The destination %s is not a valid state.'
                        % group.outcome.dest)

                for param_change in group.outcome.param_changes:
                    if param_change.name not in self.param_specs:
                        raise utils.ValidationError(
                            'The parameter %s was used in a rule, but it '
                            'does not exist in this exploration'
                            % param_change.name)

        # Check that state names required by gadgets exist.
        state_names_required_by_gadgets = set(
            self.skin_instance.get_state_names_required_by_gadgets())
        missing_state_names = state_names_required_by_gadgets - set(
            self.states.keys())
        if missing_state_names:
            raise utils.ValidationError(
                'Exploration missing required state%s: %s' % (
                    's' if len(missing_state_names) > 1 else '',
                    ', '.join(sorted(missing_state_names)))
                )

        # Check that GadgetInstances fit the skin and that gadgets are valid.
        self.skin_instance.validate()

        if strict:
            warnings_list = []

            try:
                self._verify_all_states_reachable()
            except utils.ValidationError as e:
                warnings_list.append(unicode(e))

            try:
                self._verify_no_dead_ends()
            except utils.ValidationError as e:
                warnings_list.append(unicode(e))

            if not self.objective:
                warnings_list.append(
                    'An objective must be specified (in the \'Settings\' tab).'
                )

            if not self.language_code:
                warnings_list.append(
                    'A language must be specified (in the \'Settings\' tab).')

            if len(warnings_list) > 0:
                warning_str = ''
                for ind, warning in enumerate(warnings_list):
                    warning_str += '%s. %s ' % (ind + 1, warning)
                raise utils.ValidationError(
                    'Please fix the following issues before saving this '
                    'exploration: %s' % warning_str)

    def _verify_all_states_reachable(self):
        """Verifies that all states are reachable from the initial state."""
        # This queue stores state names.
        processed_queue = []
        curr_queue = [self.init_state_name]

        while curr_queue:
            curr_state_name = curr_queue[0]
            curr_queue = curr_queue[1:]

            if curr_state_name in processed_queue:
                continue

            processed_queue.append(curr_state_name)

            curr_state = self.states[curr_state_name]

            if not curr_state.interaction.is_terminal:
                all_outcomes = curr_state.interaction.get_all_outcomes()
                for outcome in all_outcomes:
                    dest_state = outcome.dest
                    if (dest_state not in curr_queue and
                            dest_state not in processed_queue):
                        curr_queue.append(dest_state)

        if len(self.states) != len(processed_queue):
            unseen_states = list(
                set(self.states.keys()) - set(processed_queue))
            raise utils.ValidationError(
                'The following states are not reachable from the initial '
                'state: %s' % ', '.join(unseen_states))

    def _verify_no_dead_ends(self):
        """Verifies that all states can reach a terminal state."""
        # This queue stores state names.
        processed_queue = []
        curr_queue = []

        for (state_name, state) in self.states.iteritems():
            if state.interaction.is_terminal:
                curr_queue.append(state_name)

        while curr_queue:
            curr_state_name = curr_queue[0]
            curr_queue = curr_queue[1:]

            if curr_state_name in processed_queue:
                continue

            processed_queue.append(curr_state_name)

            for (state_name, state) in self.states.iteritems():
                if (state_name not in curr_queue
                        and state_name not in processed_queue):
                    all_outcomes = state.interaction.get_all_outcomes()
                    for outcome in all_outcomes:
                        if outcome.dest == curr_state_name:
                            curr_queue.append(state_name)
                            break

        if len(self.states) != len(processed_queue):
            dead_end_states = list(
                set(self.states.keys()) - set(processed_queue))
            raise utils.ValidationError(
                'It is impossible to complete the exploration from the '
                'following states: %s' % ', '.join(dead_end_states))

    # Derived attributes of an exploration,
    @property
    def init_state(self):
        """The state which forms the start of this exploration."""
        return self.states[self.init_state_name]

    @property
    def param_specs_dict(self):
        """A dict of param specs, each represented as Python dicts."""
        return {ps_name: ps_val.to_dict()
                for (ps_name, ps_val) in self.param_specs.iteritems()}

    @property
    def param_change_dicts(self):
        """A list of param changes, represented as JSONifiable Python dicts."""
        return [param_change.to_dict() for param_change in self.param_changes]

    @classmethod
    def is_demo_exploration_id(cls, exploration_id):
        """Whether the exploration id is that of a demo exploration."""
        return exploration_id.isdigit() and (
            0 <= int(exploration_id) < len(feconf.DEMO_EXPLORATIONS))

    @property
    def is_demo(self):
        """Whether the exploration is one of the demo explorations."""
        return self.is_demo_exploration_id(self.id)

    def update_title(self, title):
        self.title = title

    def update_category(self, category):
        self.category = category

    def update_objective(self, objective):
        self.objective = objective

    def update_language_code(self, language_code):
        self.language_code = language_code

    def update_tags(self, tags):
        self.tags = tags

    def update_blurb(self, blurb):
        self.blurb = blurb

    def update_author_notes(self, author_notes):
        self.author_notes = author_notes

    def update_param_specs(self, param_specs_dict):
        self.param_specs = {
            ps_name: param_domain.ParamSpec.from_dict(ps_val)
            for (ps_name, ps_val) in param_specs_dict.iteritems()
        }

    def update_param_changes(self, param_changes_list):
        self.param_changes = [
            param_domain.ParamChange.from_dict(param_change)
            for param_change in param_changes_list
        ]

    def update_default_skin_id(self, default_skin_id):
        self.default_skin = default_skin_id

    def update_init_state_name(self, init_state_name):
        if init_state_name not in self.states:
            raise Exception(
                'Invalid new initial state name: %s; '
                'it is not in the list of states %s for this '
                'exploration.' % (init_state_name, self.states.keys()))
        self.init_state_name = init_state_name

    # Methods relating to states.
    def add_states(self, state_names):
        """Adds multiple states to the exploration."""
        for state_name in state_names:
            if state_name in self.states:
                raise ValueError('Duplicate state name %s' % state_name)

        for state_name in state_names:
            self.states[state_name] = State.create_default_state(state_name)

    def rename_state(self, old_state_name, new_state_name):
        """Renames the given state."""
        if old_state_name not in self.states:
            raise ValueError('State %s does not exist' % old_state_name)
        if (old_state_name != new_state_name and
                new_state_name in self.states):
            raise ValueError('Duplicate state name: %s' % new_state_name)

        if old_state_name == new_state_name:
            return

        self._require_valid_state_name(new_state_name)

        self.states[new_state_name] = copy.deepcopy(
            self.states[old_state_name])
        del self.states[old_state_name]

        if self.init_state_name == old_state_name:
            self.update_init_state_name(new_state_name)

        # Find all destinations in the exploration which equal the renamed
        # state, and change the name appropriately.
        for other_state_name in self.states:
            other_state = self.states[other_state_name]
            other_outcomes = other_state.interaction.get_all_outcomes()
            for outcome in other_outcomes:
                if outcome.dest == old_state_name:
                    outcome.dest = new_state_name

    def delete_state(self, state_name):
        """Deletes the given state."""
        if state_name not in self.states:
            raise ValueError('State %s does not exist' % state_name)

        # Do not allow deletion of initial states.
        if self.init_state_name == state_name:
            raise ValueError('Cannot delete initial state of an exploration.')

        # Find all destinations in the exploration which equal the deleted
        # state, and change them to loop back to their containing state.
        for other_state_name in self.states:
            other_state = self.states[other_state_name]
            all_outcomes = other_state.interaction.get_all_outcomes()
            for outcome in all_outcomes:
                if outcome.dest == state_name:
                    outcome.dest = other_state_name

        del self.states[state_name]

    @classmethod
    def _convert_states_v0_dict_to_v1_dict(cls, states_dict):
        """Converts old states schema to the modern v1 schema. v1 contains the
        schema version 1 and does not contain any old constructs, such as
        widgets. This is a complete migration of everything previous to the
        schema versioning update to the earliest versioned schema.

        Note that the states_dict being passed in is modified in-place.
        """
        # ensure widgets are renamed to be interactions
        for _, state_defn in states_dict.iteritems():
            if 'widget' not in state_defn:
                continue
            state_defn['interaction'] = copy.deepcopy(state_defn['widget'])
            state_defn['interaction']['id'] = copy.deepcopy(
                state_defn['interaction']['widget_id'])
            del state_defn['interaction']['widget_id']
            if 'sticky' in state_defn['interaction']:
                del state_defn['interaction']['sticky']
            del state_defn['widget']
        return states_dict

    @classmethod
    def _convert_states_v1_dict_to_v2_dict(cls, states_dict):
        """Converts from version 1 to 2. Version 1 assumes the existence of an
        implicit 'END' state, but version 2 does not. As a result, the
        conversion process involves introducing a proper ending state for all
        explorations previously designed under this assumption.

        Note that the states_dict being passed in is modified in-place.
        """
        # The name of the implicit END state before the migration. Needed here
        # to migrate old explorations which expect that implicit END state.
        _OLD_END_DEST = 'END'

        # Adds an explicit state called 'END' with an EndExploration to replace
        # links other states have to an implicit 'END' state. Otherwise, if no
        # states refer to a state called 'END', no new state will be introduced
        # since it would be isolated from all other states in the graph and
        # create additional warnings for the user. If they were not referring
        # to an 'END' state before, then they would only be receiving warnings
        # about not being able to complete the exploration. The introduction of
        # a real END state would produce additional warnings (state cannot be
        # reached from other states, etc.)
        targets_end_state = False
        has_end_state = False
        for (state_name, sdict) in states_dict.iteritems():
            if not has_end_state and state_name == _OLD_END_DEST:
                has_end_state = True

            if not targets_end_state:
                for handler in sdict['interaction']['handlers']:
                    for rule_spec in handler['rule_specs']:
                        if rule_spec['dest'] == _OLD_END_DEST:
                            targets_end_state = True
                            break

        # Ensure any explorations pointing to an END state has a valid END
        # state to end with (in case it expects an END state)
        if targets_end_state and not has_end_state:
            states_dict[_OLD_END_DEST] = {
                'content': [{
                    'type': 'text',
                    'value': 'Congratulations, you have finished!'
                }],
                'interaction': {
                    'id': 'EndExploration',
                    'customization_args': {
                        'recommendedExplorationIds': {
                            'value': []
                        }
                    },
                    'handlers': [{
                        'name': 'submit',
                        'rule_specs': [{
                            'definition': {
                                'rule_type': 'default'
                            },
                            'dest': _OLD_END_DEST,
                            'feedback': [],
                            'param_changes': []
                        }]
                    }],
                },
                'param_changes': []
            }

        return states_dict

    @classmethod
    def _convert_states_v2_dict_to_v3_dict(cls, states_dict):
        """Converts from version 2 to 3. Version 3 introduces a triggers list
        within interactions.

        Note that the states_dict being passed in is modified in-place.
        """
        # Ensure all states interactions have a triggers list.
        for (state_name, sdict) in states_dict.iteritems():
            interaction = sdict['interaction']
            if 'triggers' not in interaction:
                interaction['triggers'] = []

        return states_dict

    @classmethod
    def _convert_states_v3_dict_to_v4_dict(cls, states_dict):
        """Converts from version 3 to 4. Version 4 introduces a new structure
        for rules by organizing them into answer groups instead of handlers.
        This migration involves a 1:1 mapping from rule specs to answer groups
        containing just that single rule. Default rules have their destination
        state name and feedback copied to the default_outcome portion of an
        interaction instance.

        Note that the states_dict being passed in is modified in-place.
        """
        for (state_name, sdict) in states_dict.iteritems():
            interaction = sdict['interaction']
            answer_groups = []
            default_outcome = None
            for handler in interaction['handlers']:
                # Ensure the name is 'submit'.
                if 'name' in handler and handler['name'] != 'submit':
                    raise utils.ExplorationConversionError(
                        'Error: Can only convert rules with a name '
                        '\'submit\' in states v3 to v4 conversion process. '
                        'Encountered name: %s' % handler['name'])

                # Each rule spec becomes a new answer group.
                for rule_spec in handler['rule_specs']:
                    group = {}

                    # Rules don't have a rule_type key anymore.
                    is_default_rule = False
                    if 'rule_type' in rule_spec['definition']:
                        rule_type = rule_spec['definition']['rule_type']
                        is_default_rule = (rule_type == 'default')

                        # Ensure the rule type is either default or atomic.
                        if not is_default_rule and rule_type != 'atomic':
                            raise utils.ExplorationConversionError(
                                'Error: Can only convert default and atomic '
                                'rules in states v3 to v4 conversion process. '
                                'Encountered rule of type: %s' % rule_type)

                    # Ensure the subject is answer.
                    if ('subject' in rule_spec['definition'] and
                            rule_spec['definition']['subject'] != 'answer'):
                        raise utils.ExplorationConversionError(
                            'Error: Can only convert rules with an \'answer\' '
                            'subject in states v3 to v4 conversion process. '
                            'Encountered subject: %s'
                            % rule_spec['definition']['subject'])

                    # The rule turns into the group's only rule. Rules do not
                    # have definitions anymore. Do not copy the inputs and name
                    # if it is a default rule.
                    if not is_default_rule:
                        definition = rule_spec['definition']
                        group['rule_specs'] = [{
                            'inputs': copy.deepcopy(definition['inputs']),
                            'rule_type': copy.deepcopy(definition['name'])
                        }]

                    # Answer groups now have an outcome.
                    group['outcome'] = {
                        'dest': copy.deepcopy(rule_spec['dest']),
                        'feedback': copy.deepcopy(rule_spec['feedback']),
                        'param_changes': (
                            copy.deepcopy(rule_spec['param_changes'])
                            if 'param_changes' in rule_spec else [])
                    }

                    if is_default_rule:
                        default_outcome = group['outcome']
                    else:
                        answer_groups.append(group)

            is_terminal = (
                interaction_registry.Registry.get_interaction_by_id(
                    interaction['id']).is_terminal
                    if interaction['id'] is not None else False)
            if not is_terminal:
                interaction['answer_groups'] = answer_groups
                interaction['default_outcome'] = default_outcome
            else:
                # Terminal nodes have no answer groups or outcomes.
                interaction['answer_groups'] = []
                interaction['default_outcome'] = None
            del interaction['handlers']

        return states_dict

    @classmethod
    def _convert_states_v4_dict_to_v5_dict(cls, states_dict):
        """Converts from version 4 to 5. Version 5 removes the triggers list
        within interactions, and replaces it with a fallbacks list.

        Note that the states_dict being passed in is modified in-place.
        """
        # Ensure all states interactions have a fallbacks list.
        for (state_name, sdict) in states_dict.iteritems():
            interaction = sdict['interaction']
            if 'triggers' in interaction:
                del interaction['triggers']
            if 'fallbacks' not in interaction:
                interaction['fallbacks'] = []

        return states_dict

    @classmethod
    def _convert_states_v5_dict_to_v6_dict(cls, states_dict):
        """Converts from version 5 to 6. Version 6 introduces a list of
        confirmed unclassified answers. Those are answers which are confirmed to
        be associated with the default outcome during classification.
        """
        for (state_name, sdict) in states_dict.iteritems():
            interaction = sdict['interaction']
            if 'confirmed_unclassified_answers' not in interaction:
                interaction['confirmed_unclassified_answers'] = []

        return states_dict

    @classmethod
    def update_states_v0_to_v1_from_model(cls, versioned_exploration_states):
        """Converts from states schema version 0 to 1 of the states blob
        contained in the versioned exploration states dict provided.

        Note that the versioned_exploration_states being passed in is modified
        in-place.
        """
        versioned_exploration_states['states_schema_version'] = 1
        converted_states = cls._convert_states_v0_dict_to_v1_dict(
            versioned_exploration_states['states'])
        versioned_exploration_states['states'] = converted_states

    @classmethod
    def update_states_v1_to_v2_from_model(cls, versioned_exploration_states):
        """Converts from states schema version 1 to 2 of the states blob
        contained in the versioned exploration states dict provided.

        Note that the versioned_exploration_states being passed in is modified
        in-place.
        """
        versioned_exploration_states['states_schema_version'] = 2
        converted_states = cls._convert_states_v1_dict_to_v2_dict(
            versioned_exploration_states['states'])
        versioned_exploration_states['states'] = converted_states

    @classmethod
    def update_states_v2_to_v3_from_model(cls, versioned_exploration_states):
        """Converts from states schema version 2 to 3 of the states blob
        contained in the versioned exploration states dict provided.

        Note that the versioned_exploration_states being passed in is modified
        in-place.
        """
        versioned_exploration_states['states_schema_version'] = 3
        converted_states = cls._convert_states_v2_dict_to_v3_dict(
            versioned_exploration_states['states'])
        versioned_exploration_states['states'] = converted_states

    @classmethod
    def update_states_v3_to_v4_from_model(cls, versioned_exploration_states):
        """Converts from states schema version 3 to 4 of the states blob
        contained in the versioned exploration states dict provided.

        Note that the versioned_exploration_states being passed in is modified
        in-place.
        """
        versioned_exploration_states['states_schema_version'] = 4
        converted_states = cls._convert_states_v3_dict_to_v4_dict(
            versioned_exploration_states['states'])
        versioned_exploration_states['states'] = converted_states

    @classmethod
    def update_states_v4_to_v5_from_model(cls, versioned_exploration_states):
        """Converts from states schema version 4 to 5 of the states blob
        contained in the versioned exploration states dict provided.

        Note that the versioned_exploration_states being passed in is modified
        in-place.
        """
        versioned_exploration_states['states_schema_version'] = 5
        converted_states = cls._convert_states_v4_dict_to_v5_dict(
            versioned_exploration_states['states'])
        versioned_exploration_states['states'] = converted_states

    @classmethod
    def update_states_v5_to_v6_from_model(cls, versioned_exploration_states):
        """Converts from states schema version 5 to 6 of the states blob
        contained in the versioned exploration states dict provided.

        Note that the versioned_exploration_states being passed in is modified
        in-place.
        """
        versioned_exploration_states['states_schema_version'] = 6
        converted_states = cls._convert_states_v5_dict_to_v6_dict(
            versioned_exploration_states['states'])
        versioned_exploration_states['states'] = converted_states

    # The current version of the exploration YAML schema. If any backward-
    # incompatible changes are made to the exploration schema in the YAML
    # definitions, this version number must be changed and a migration process
    # put in place.
    CURRENT_EXPLORATION_SCHEMA_VERSION = 9
<<<<<<< HEAD
    LAST_UNTITLED_EXPLORATION_SCHEMA_VERSION = 8
=======
>>>>>>> 2cf7d429

    @classmethod
    def _convert_v1_dict_to_v2_dict(cls, exploration_dict):
        """Converts a v1 exploration dict into a v2 exploration dict."""
        exploration_dict['schema_version'] = 2
        exploration_dict['init_state_name'] = (
            exploration_dict['states'][0]['name'])

        states_dict = {}
        for state in exploration_dict['states']:
            states_dict[state['name']] = state
            del states_dict[state['name']]['name']
        exploration_dict['states'] = states_dict

        return exploration_dict

    @classmethod
    def _convert_v2_dict_to_v3_dict(cls, exploration_dict):
        """Converts a v2 exploration dict into a v3 exploration dict."""
        exploration_dict['schema_version'] = 3

        exploration_dict['objective'] = ''
        exploration_dict['language_code'] = feconf.DEFAULT_LANGUAGE_CODE
        exploration_dict['skill_tags'] = []
        exploration_dict['blurb'] = ''
        exploration_dict['author_notes'] = ''

        return exploration_dict

    @classmethod
    def _convert_v3_dict_to_v4_dict(cls, exploration_dict):
        """Converts a v3 exploration dict into a v4 exploration dict."""
        exploration_dict['schema_version'] = 4

        for _, state_defn in exploration_dict['states'].iteritems():
            state_defn['interaction'] = copy.deepcopy(state_defn['widget'])
            state_defn['interaction']['id'] = copy.deepcopy(
                state_defn['interaction']['widget_id'])
            del state_defn['interaction']['widget_id']
            del state_defn['interaction']['sticky']
            del state_defn['widget']

        return exploration_dict

    @classmethod
    def _convert_v4_dict_to_v5_dict(cls, exploration_dict):
        """Converts a v4 exploration dict into a v5 exploration dict."""
        exploration_dict['schema_version'] = 5

        # Rename the 'skill_tags' field to 'tags'.
        exploration_dict['tags'] = exploration_dict['skill_tags']
        del exploration_dict['skill_tags']

        exploration_dict['skin_customizations'] = (
            feconf.DEFAULT_SKIN_CUSTOMIZATIONS)

        return exploration_dict

    @classmethod
    def _convert_v5_dict_to_v6_dict(cls, exploration_dict):
        """Converts a v5 exploration dict into a v6 exploration dict."""
        exploration_dict['schema_version'] = 6

        # Ensure this exploration is up-to-date with states schema v3.
        exploration_dict['states'] = cls._convert_states_v0_dict_to_v1_dict(
            exploration_dict['states'])
        exploration_dict['states'] = cls._convert_states_v1_dict_to_v2_dict(
            exploration_dict['states'])
        exploration_dict['states'] = cls._convert_states_v2_dict_to_v3_dict(
            exploration_dict['states'])

        # Update the states schema version to reflect the above conversions to
        # the states dict.
        exploration_dict['states_schema_version'] = 3

        return exploration_dict

    @classmethod
    def _convert_v6_dict_to_v7_dict(cls, exploration_dict):
        """Converts a v6 exploration dict into a v7 exploration dict."""
        exploration_dict['schema_version'] = 7

        # Ensure this exploration is up-to-date with states schema v4.
        exploration_dict['states'] = cls._convert_states_v3_dict_to_v4_dict(
            exploration_dict['states'])

        # Update the states schema version to reflect the above conversions to
        # the states dict.
        exploration_dict['states_schema_version'] = 4

        return exploration_dict

    @classmethod
    def _convert_v7_dict_to_v8_dict(cls, exploration_dict):
        """Converts a v7 exploration dict into a v8 exploration dict."""
        exploration_dict['schema_version'] = 8

        # Ensure this exploration is up-to-date with states schema v5.
        exploration_dict['states'] = cls._convert_states_v4_dict_to_v5_dict(
            exploration_dict['states'])

        # Update the states schema version to reflect the above conversions to
        # the states dict.
        exploration_dict['states_schema_version'] = 5

        return exploration_dict

    @classmethod
<<<<<<< HEAD
    def _convert_v8_dict_to_v9_dict(cls, exploration_dict, title, category):
        """Converts a v8 exploration dict into a v9 exploration dict."""
        exploration_dict['schema_version'] = 9
        exploration_dict['title'] = title
        exploration_dict['category'] = category
        return exploration_dict

    @classmethod
    def _migrate_to_latest_yaml_version(cls, yaml_content, title=None,
            category=None):
=======
    def _convert_v8_dict_to_v9_dict(cls, exploration_dict):
        """Converts a v8 exploration dict into a v9 exploration dict."""
        exploration_dict['schema_version'] = 9

        # Ensure this exploration is up-to-date with states schema v5.
        exploration_dict['states'] = cls._convert_states_v5_dict_to_v6_dict(
            exploration_dict['states'])

        # Update the states schema version to reflect the above conversions to
        # the states dict.
        exploration_dict['states_schema_version'] = 6

        return exploration_dict

    @classmethod
    def from_yaml(cls, exploration_id, title, category, yaml_content):
        """Creates and returns exploration from a YAML text string."""
>>>>>>> 2cf7d429
        try:
            exploration_dict = utils.dict_from_yaml(yaml_content)
        except Exception as e:
            raise Exception(
                'Please ensure that you are uploading a YAML text file, not '
                'a zip file. The YAML parser returned the following error: %s'
                % e)

        exploration_schema_version = exploration_dict.get('schema_version')
        initial_schema_version = exploration_schema_version
        if exploration_schema_version is None:
            raise Exception('Invalid YAML file: no schema version specified.')
        if not (1 <= exploration_schema_version
                <= cls.CURRENT_EXPLORATION_SCHEMA_VERSION):
            raise Exception(
                'Sorry, we can only process v1 to v%s YAML files at '
                'present.' % cls.CURRENT_EXPLORATION_SCHEMA_VERSION)
        if exploration_schema_version == 1:
            exploration_dict = cls._convert_v1_dict_to_v2_dict(
                exploration_dict)
            exploration_schema_version = 2

        if exploration_schema_version == 2:
            exploration_dict = cls._convert_v2_dict_to_v3_dict(
                exploration_dict)
            exploration_schema_version = 3

        if exploration_schema_version == 3:
            exploration_dict = cls._convert_v3_dict_to_v4_dict(
                exploration_dict)
            exploration_schema_version = 4

        if exploration_schema_version == 4:
            exploration_dict = cls._convert_v4_dict_to_v5_dict(
                exploration_dict)
            exploration_schema_version = 5

        if exploration_schema_version == 5:
            exploration_dict = cls._convert_v5_dict_to_v6_dict(
                exploration_dict)
            exploration_schema_version = 6

        if exploration_schema_version == 6:
            exploration_dict = cls._convert_v6_dict_to_v7_dict(
                exploration_dict)
            exploration_schema_version = 7

        if exploration_schema_version == 7:
            exploration_dict = cls._convert_v7_dict_to_v8_dict(
                exploration_dict)
            exploration_schema_version = 8

        if exploration_schema_version == 8:
            exploration_dict = cls._convert_v8_dict_to_v9_dict(
<<<<<<< HEAD
                exploration_dict, title, category)
            exploration_schema_version = 9

        return (exploration_dict, initial_schema_version)

    @classmethod
    def from_yaml(cls, exploration_id, yaml_content):
        """Creates and returns exploration from a YAML text string for YAML
        schema versions 9 and later.
        """
        migration_result = cls._migrate_to_latest_yaml_version(yaml_content)
        exploration_dict = migration_result[0]
        initital_schema_version = migration_result[1]

        if (initital_schema_version <=
                cls.LAST_UNTITLED_EXPLORATION_SCHEMA_VERSION):
            raise Exception(
                'Expecting a title and category to be provided for an '
                'exploration encoded in the YAML version: %d' % (
                    exploration_dict['schema_version']))

=======
                exploration_dict)
            exploration_schema_version = 9

>>>>>>> 2cf7d429
        exploration_dict['id'] = exploration_id
        return Exploration.from_dict(exploration_dict)

    @classmethod
    def from_untitled_yaml(cls, exploration_id, title, category, yaml_content):
        """Creates and returns exploration from a YAML text string. This is
        for importing explorations using YAML schema version 8 or earlier.
        """
        migration_result = cls._migrate_to_latest_yaml_version(
            yaml_content, title, category)
        exploration_dict = migration_result[0]
        initital_schema_version = migration_result[1]

        if (initital_schema_version >
                cls.LAST_UNTITLED_EXPLORATION_SCHEMA_VERSION):
            raise Exception(
                'No title or category need to be provided for an exploration '
                'encoded in the YAML version: %d' % (
                    exploration_dict['schema_version']))

        exploration_dict['id'] = exploration_id
        return Exploration.from_dict(exploration_dict)

    def to_yaml(self):
        exp_dict = self.to_dict()
        exp_dict['schema_version'] = self.CURRENT_EXPLORATION_SCHEMA_VERSION

        # The ID is the only property which should not be stored within the
        # YAML representation.
        del exp_dict['id']

        return utils.yaml_from_dict(exp_dict)

    def to_dict(self):
        """Returns a copy of the exploration as a dictionary. It includes all
        necessary information to represent the exploration."""
        return copy.deepcopy({
            'id': self.id,
            'title': self.title,
            'category': self.category,
            'author_notes': self.author_notes,
            'blurb': self.blurb,
            'default_skin': self.default_skin,
            'states_schema_version': self.states_schema_version,
            'init_state_name': self.init_state_name,
            'language_code': self.language_code,
            'objective': self.objective,
            'param_changes': self.param_change_dicts,
            'param_specs': self.param_specs_dict,
            'tags': self.tags,
            'skin_customizations': self.skin_instance.to_dict()[
                'skin_customizations'],
            'states': {state_name: state.to_dict()
                       for (state_name, state) in self.states.iteritems()}
        })

    def to_player_dict(self):
        """Returns a copy of the exploration suitable for inclusion in the
        learner view."""
        return {
            'init_state_name': self.init_state_name,
            'param_changes': self.param_change_dicts,
            'param_specs': self.param_specs_dict,
            'skin_customizations': self.skin_instance.to_dict()[
                'skin_customizations'],
            'states': {
                state_name: state.to_dict()
                for (state_name, state) in self.states.iteritems()
            },
            'title': self.title,
        }

    def get_gadget_ids(self):
        """Get all gadget ids used in this exploration."""
        result = set()
        for gadget_instances_list in (
                self.skin_instance.panel_contents_dict.itervalues()):
            result.update([
                gadget_instance.id for gadget_instance
                in gadget_instances_list])
        return sorted(result)

    def get_interaction_ids(self):
        """Get all interaction ids used in this exploration."""
        return list(set([
            state.interaction.id for state in self.states.itervalues()]))


class ExplorationSummary(object):
    """Domain object for an Oppia exploration summary."""

    def __init__(self, exploration_id, title, category, objective,
                 language_code, tags, ratings, status,
                 community_owned, owner_ids, editor_ids,
                 viewer_ids, version, exploration_model_created_on,
                 exploration_model_last_updated):
        """'ratings' is a dict whose keys are '1', '2', '3', '4', '5' and whose
        values are nonnegative integers representing frequency counts. Note
        that the keys need to be strings in order for this dict to be
        JSON-serializable.
        """

        def _get_thumbnail_image_url(category):
            return '/images/gallery/exploration_background_%s_small.png' % (
                feconf.CATEGORIES_TO_COLORS[category] if
                category in feconf.CATEGORIES_TO_COLORS else
                feconf.DEFAULT_COLOR)

        self.id = exploration_id
        self.title = title
        self.category = category
        self.objective = objective
        self.language_code = language_code
        self.tags = tags
        self.ratings = ratings
        self.status = status
        self.community_owned = community_owned
        self.owner_ids = owner_ids
        self.editor_ids = editor_ids
        self.viewer_ids = viewer_ids
        self.version = version
        self.exploration_model_created_on = exploration_model_created_on
        self.exploration_model_last_updated = exploration_model_last_updated
        self.thumbnail_image_url = _get_thumbnail_image_url(category)<|MERGE_RESOLUTION|>--- conflicted
+++ resolved
@@ -1850,8 +1850,8 @@
     @classmethod
     def _convert_states_v5_dict_to_v6_dict(cls, states_dict):
         """Converts from version 5 to 6. Version 6 introduces a list of
-        confirmed unclassified answers. Those are answers which are confirmed to
-        be associated with the default outcome during classification.
+        confirmed unclassified answers. Those are answers which are confirmed
+        to be associated with the default outcome during classification.
         """
         for (state_name, sdict) in states_dict.iteritems():
             interaction = sdict['interaction']
@@ -1942,11 +1942,8 @@
     # incompatible changes are made to the exploration schema in the YAML
     # definitions, this version number must be changed and a migration process
     # put in place.
-    CURRENT_EXPLORATION_SCHEMA_VERSION = 9
-<<<<<<< HEAD
-    LAST_UNTITLED_EXPLORATION_SCHEMA_VERSION = 8
-=======
->>>>>>> 2cf7d429
+    CURRENT_EXPLORATION_SCHEMA_VERSION = 10
+    LAST_UNTITLED_EXPLORATION_SCHEMA_VERSION = 9
 
     @classmethod
     def _convert_v1_dict_to_v2_dict(cls, exploration_dict):
@@ -2055,10 +2052,24 @@
         return exploration_dict
 
     @classmethod
-<<<<<<< HEAD
-    def _convert_v8_dict_to_v9_dict(cls, exploration_dict, title, category):
+    def _convert_v8_dict_to_v9_dict(cls, exploration_dict):
         """Converts a v8 exploration dict into a v9 exploration dict."""
         exploration_dict['schema_version'] = 9
+
+        # Ensure this exploration is up-to-date with states schema v5.
+        exploration_dict['states'] = cls._convert_states_v5_dict_to_v6_dict(
+            exploration_dict['states'])
+
+        # Update the states schema version to reflect the above conversions to
+        # the states dict.
+        exploration_dict['states_schema_version'] = 6
+
+        return exploration_dict
+
+    @classmethod
+    def _convert_v9_dict_to_v10_dict(cls, exploration_dict, title, category):
+        """Converts a v9 exploration dict into a v10 exploration dict."""
+        exploration_dict['schema_version'] = 10
         exploration_dict['title'] = title
         exploration_dict['category'] = category
         return exploration_dict
@@ -2066,25 +2077,6 @@
     @classmethod
     def _migrate_to_latest_yaml_version(cls, yaml_content, title=None,
             category=None):
-=======
-    def _convert_v8_dict_to_v9_dict(cls, exploration_dict):
-        """Converts a v8 exploration dict into a v9 exploration dict."""
-        exploration_dict['schema_version'] = 9
-
-        # Ensure this exploration is up-to-date with states schema v5.
-        exploration_dict['states'] = cls._convert_states_v5_dict_to_v6_dict(
-            exploration_dict['states'])
-
-        # Update the states schema version to reflect the above conversions to
-        # the states dict.
-        exploration_dict['states_schema_version'] = 6
-
-        return exploration_dict
-
-    @classmethod
-    def from_yaml(cls, exploration_id, title, category, yaml_content):
-        """Creates and returns exploration from a YAML text string."""
->>>>>>> 2cf7d429
         try:
             exploration_dict = utils.dict_from_yaml(yaml_content)
         except Exception as e:
@@ -2139,16 +2131,20 @@
 
         if exploration_schema_version == 8:
             exploration_dict = cls._convert_v8_dict_to_v9_dict(
-<<<<<<< HEAD
+                exploration_dict)
+            exploration_schema_version = 9
+
+        if exploration_schema_version == 9:
+            exploration_dict = cls._convert_v9_dict_to_v10_dict(
                 exploration_dict, title, category)
-            exploration_schema_version = 9
+            exploration_schema_version = 10
 
         return (exploration_dict, initial_schema_version)
 
     @classmethod
     def from_yaml(cls, exploration_id, yaml_content):
         """Creates and returns exploration from a YAML text string for YAML
-        schema versions 9 and later.
+        schema versions 10 and later.
         """
         migration_result = cls._migrate_to_latest_yaml_version(yaml_content)
         exploration_dict = migration_result[0]
@@ -2161,18 +2157,13 @@
                 'exploration encoded in the YAML version: %d' % (
                     exploration_dict['schema_version']))
 
-=======
-                exploration_dict)
-            exploration_schema_version = 9
-
->>>>>>> 2cf7d429
         exploration_dict['id'] = exploration_id
         return Exploration.from_dict(exploration_dict)
 
     @classmethod
     def from_untitled_yaml(cls, exploration_id, title, category, yaml_content):
         """Creates and returns exploration from a YAML text string. This is
-        for importing explorations using YAML schema version 8 or earlier.
+        for importing explorations using YAML schema version 9 or earlier.
         """
         migration_result = cls._migrate_to_latest_yaml_version(
             yaml_content, title, category)
